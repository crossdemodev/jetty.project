--- conflicted
+++ resolved
@@ -25,27 +25,8 @@
 
 public interface WebSocketServletFactory
 {
-<<<<<<< HEAD
-=======
-    void addFrameHandlerFactory(WebSocketServletFrameHandlerFactory frameHandlerFactory);
-
-    /**
-     * add a WebSocket mapping to a provided {@link WebSocketCreator}.
-     * <p>
-     * If mapping is added before this configuration is started, then it is persisted through
-     * stop/start of this configuration's lifecycle.  Otherwise it will be removed when
-     * this configuration is stopped.
-     * </p>
-     *
-     * @param pathSpec the pathspec to respond on
-     * @param creator  the WebSocketCreator to use
-     * @since 10.0
-     */
-    void addMapping(PathSpec pathSpec, WebSocketCreator creator);
 
     WebSocketExtensionRegistry getExtensionRegistry();
-
->>>>>>> c320e020
     Duration getDefaultIdleTimeout();
 
     void setDefaultIdleTimeout(Duration duration);
