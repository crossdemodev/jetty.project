<project xmlns="http://maven.apache.org/POM/4.0.0" xmlns:xsi="http://www.w3.org/2001/XMLSchema-instance" xsi:schemaLocation="http://maven.apache.org/POM/4.0.0 http://maven.apache.org/maven-v4_0_0.xsd">
  <modelVersion>4.0.0</modelVersion>
  <parent>
    <groupId>org.eclipse.jetty</groupId>
    <artifactId>jetty-parent</artifactId>
    <version>25</version>
  </parent>
  <artifactId>jetty-project</artifactId>
  <version>9.3.9-SNAPSHOT</version>
  <name>Jetty :: Project</name>
  <url>http://www.eclipse.org/jetty</url>
  <packaging>pom</packaging>
  <properties>
    <jetty.url>http://www.eclipse.org/jetty</jetty.url>
    <project.build.sourceEncoding>UTF-8</project.build.sourceEncoding>
    <build-support-version>1.4</build-support-version>
    <slf4j-version>1.6.6</slf4j-version>
    <jetty-test-policy-version>1.2</jetty-test-policy-version>
    <alpn.api.version>1.1.2.v20150522</alpn.api.version>
    <jsp.version>8.0.33</jsp.version>
    <!-- default values are unsupported, but required to be defined for reactor sanity reasons -->
    <alpn.version>undefined</alpn.version>
  </properties>
  <scm>
    <connection>scm:git:https://github.com/eclipse/jetty.project.git</connection>
    <developerConnection>scm:git:git@github.com:eclipse/jetty.project.git</developerConnection>
    <url>https://github.com/eclipse/jetty.project</url>
    <tag>HEAD</tag>
  </scm>
  <build>
    <defaultGoal>install</defaultGoal>
    <plugins>
      <plugin>
        <artifactId>maven-compiler-plugin</artifactId>
        <version>3.3</version>
        <configuration>
          <source>1.8</source>
          <target>1.8</target>
          <testSource>1.8</testSource>
          <testTarget>1.8</testTarget>
          <verbose>false</verbose>
        </configuration>
      </plugin>
      <plugin>
        <artifactId>maven-release-plugin</artifactId>
        <version>2.5</version>
        <configuration>
          <autoVersionSubmodules>true</autoVersionSubmodules>
        </configuration>
      </plugin>
      <plugin>
        <groupId>org.apache.maven.plugins</groupId>
        <artifactId>maven-remote-resources-plugin</artifactId>
        <executions>
          <execution>
            <phase>generate-resources</phase>
            <goals>
              <goal>process</goal>
            </goals>
            <configuration>
              <resourceBundles>
                <resourceBundle>org.eclipse.jetty.toolchain:jetty-artifact-remote-resources:1.1</resourceBundle>
              </resourceBundles>
            </configuration>
          </execution>
        </executions>
      </plugin>
      <!-- source maven plugin creates the source bundle and adds manifest -->
      <plugin>
        <inherited>true</inherited>
        <groupId>org.apache.maven.plugins</groupId>
        <artifactId>maven-source-plugin</artifactId>
        <executions>
          <execution>
            <id>attach-sources</id>
            <phase>process-classes</phase>
            <goals>
              <goal>jar</goal>
            </goals>
            <configuration>
              <archive>
                <manifestEntries>
                  <Bundle-ManifestVersion>2</Bundle-ManifestVersion>
                  <Bundle-Name>${project.name}</Bundle-Name>
                  <Bundle-SymbolicName>${bundle-symbolic-name}.source</Bundle-SymbolicName>
                  <Bundle-Vendor>Eclipse.org - Jetty</Bundle-Vendor>
                  <Bundle-Version>${parsedVersion.osgiVersion}</Bundle-Version>
                  <Eclipse-SourceBundle>${bundle-symbolic-name};version="${parsedVersion.osgiVersion}";roots:="."</Eclipse-SourceBundle>
                </manifestEntries>
              </archive>
            </configuration>
          </execution>
        </executions>
      </plugin>
      <!-- Build helper maven plugin sets the parsedVersion.osgiVersion property -->
      <plugin>
        <groupId>org.codehaus.mojo</groupId>
        <artifactId>build-helper-maven-plugin</artifactId>
        <executions>
          <execution>
            <id>set-osgi-version</id>
            <phase>validate</phase>
            <goals>
              <goal>parse-version</goal>
            </goals>
          </execution>
        </executions>
      </plugin>
      <plugin>
        <groupId>org.eclipse.jetty.toolchain</groupId>
        <artifactId>jetty-version-maven-plugin</artifactId>
        <executions>
          <execution>
            <id>attach-version</id>
            <phase>process-resources</phase>
            <goals>
              <goal>attach-version-text</goal>
            </goals>
          </execution>
        </executions>
      </plugin>
      <!-- Enforcer Plugin -->
      <plugin>
        <groupId>org.apache.maven.plugins</groupId>
        <artifactId>maven-enforcer-plugin</artifactId>
        <version>1.1</version>
        <executions>
          <execution>
            <id>enforce-java</id>
            <goals>
              <goal>enforce</goal>
            </goals>
            <configuration>
              <rules>
                <requireMavenVersion>
                  <version>[3.0.0,)</version>
                  <message>[ERROR] OLD MAVEN [${maven.version}] in use, Jetty ${project.version} requires Maven 3.0.0 or newer</message>
                </requireMavenVersion>
                <requireJavaVersion>
                  <version>[1.8.0,)</version>
                  <message>[ERROR] OLD JDK [${java.version}] in use. Jetty ${project.version} requires JDK 1.8.0 or newer</message>
                </requireJavaVersion>
                <versionTxtRule implementation="org.eclipse.jetty.toolchain.enforcer.rules.VersionTxtRule" />
                <versionOsgiRule implementation="org.eclipse.jetty.toolchain.enforcer.rules.RequireOsgiCompatibleVersionRule" />
                <versionRedhatRule implementation="org.eclipse.jetty.toolchain.enforcer.rules.RequireRedhatCompatibleVersionRule" />
                <versionDebianRule implementation="org.eclipse.jetty.toolchain.enforcer.rules.RequireDebianCompatibleVersionRule" />
             </rules>
            </configuration>
          </execution>
          <execution>
            <id>ban-junit-dep.jar</id>
            <goals>
              <goal>enforce</goal>
            </goals>
            <configuration>
              <rules>
                <bannedDependencies>
                  <excludes>
                    <exclude>junit:junit-dep:*:jar</exclude>
                  </excludes>
                  <searchTransitive>true</searchTransitive>
                  <message>We use junit.jar, not junit-dep.jar (as of junit 4.11, hamcrest is no longer embedded)</message>
                </bannedDependencies>
              </rules>
            </configuration>
          </execution>
        </executions>
        <dependencies>
           <dependency>
             <groupId>org.eclipse.jetty.toolchain</groupId>
             <artifactId>jetty-build-support</artifactId>
             <version>${build-support-version}</version>
           </dependency>
        </dependencies>
      </plugin>
      <plugin>
        <groupId>org.apache.maven.plugins</groupId>
        <artifactId>maven-pmd-plugin</artifactId>
        <executions>
          <execution>
            <id>named-logging-enforcement</id>
            <phase>compile</phase>
            <goals>
              <goal>check</goal>
            </goals>
            <configuration>
              <verbose>true</verbose>
            </configuration>
          </execution>
        </executions>
        <configuration>
          <targetJdk>1.8</targetJdk>
          <rulesets>
            <ruleset>jetty/pmd_logging_ruleset.xml</ruleset>
          </rulesets>
        </configuration>
        <dependencies>
          <dependency>
            <groupId>org.eclipse.jetty.toolchain</groupId>
            <artifactId>jetty-build-support</artifactId>
            <version>${build-support-version}</version>
          </dependency>
        </dependencies>
      </plugin>
      <plugin>
        <inherited>false</inherited>
        <groupId>com.mycila.maven-license-plugin</groupId>
        <artifactId>maven-license-plugin</artifactId>
        <version>1.10.b1</version>
        <configuration>
          <header>header-template.txt</header>
          <failIfMissing>true</failIfMissing>
          <aggregate>true</aggregate>
          <strictCheck>true</strictCheck>
          <properties>
             <copyright-range>${project.inceptionYear}-2016</copyright-range>
          </properties>
          <mapping>
            <java>DOUBLESLASH_STYLE</java>
          </mapping>
          <includes>
            <include>**/*.java</include>
          </includes>
          <excludes>
            <exclude>jetty-util/src/main/java/org/eclipse/jetty/util/security/UnixCrypt.java</exclude>
            <exclude>jetty-policy/src/main/java/org/eclipse/jetty/policy/loader/DefaultPolicyLoader.java</exclude>
            <exclude>jetty-policy/src/main/java/org/eclipse/jetty/policy/loader/PolicyFileScanner.java</exclude>
            <exclude>jetty-ant/**</exclude>
            <exclude>jetty-infinispan/**</exclude>
            <exclude>tests/test-sessions/test-infinispan-sessions/**</exclude>
          </excludes>
        </configuration>
        <executions>
          <execution>
            <id>check-headers</id>
            <phase>verify</phase>
            <goals>
              <goal>check</goal>
            </goals>
          </execution>
        </executions>
      </plugin>
      <plugin>
        <groupId>org.apache.felix</groupId>
        <artifactId>maven-bundle-plugin</artifactId>
        <executions>
          <execution>
            <phase>process-classes</phase>
            <goals>
              <goal>manifest</goal>
            </goals>
           </execution>
        </executions>
      </plugin>
      <plugin>
        <groupId>org.apache.maven.plugins</groupId>
        <artifactId>maven-jar-plugin</artifactId>
        <configuration>
         <archive>
            <manifestFile>${project.build.outputDirectory}/META-INF/MANIFEST.MF</manifestFile>
         </archive>
        </configuration>
     </plugin>

    </plugins>
    <pluginManagement>
      <plugins>
        <plugin>
          <groupId>org.eclipse.jetty.toolchain</groupId>
          <artifactId>jetty-version-maven-plugin</artifactId>
<<<<<<< HEAD
          <version>1.1</version>
=======
          <version>2.0</version>
>>>>>>> b4025244
        </plugin>
        <plugin>
          <groupId>org.apache.maven.plugins</groupId>
          <artifactId>maven-deploy-plugin</artifactId>
          <version>2.8.2</version>
          <configuration>
            <retryFailedDeploymentCount>10</retryFailedDeploymentCount>
          </configuration>
        </plugin>
        <plugin>
          <groupId>org.apache.maven.plugins</groupId>
          <artifactId>maven-jar-plugin</artifactId>
          <configuration>
            <archive>
              <manifestEntries>
                <Implementation-Version>${project.version}</Implementation-Version>
                <Implementation-Vendor>Eclipse.org - Jetty</Implementation-Vendor>
                <url>${jetty.url}</url>
              </manifestEntries>
            </archive>
          </configuration>
        </plugin>
        <plugin>
          <groupId>org.apache.maven.plugins</groupId>
          <artifactId>maven-surefire-plugin</artifactId>
          <version>2.18.1</version>
          <configuration>
            <argLine>-showversion -Xmx1g -Xms1g -XX:+PrintGCDetails</argLine>
            <failIfNoTests>false</failIfNoTests>
            <runMode>random</runMode>
            <systemProperties>
              <!--
              <property>
                <name>org.eclipse.jetty.io.AbstractBuffer.boundsChecking</name>
                <value>true</value>
              </property>
              -->
              <property>
                <name>java.io.tmpdir</name>
                <value>${project.build.directory}</value>
              </property>
            </systemProperties>
          </configuration>
        </plugin>
        <plugin>
          <groupId>org.apache.felix</groupId>
          <artifactId>maven-bundle-plugin</artifactId>
          <extensions>true</extensions>
          <configuration>
            <supportedProjectTypes>
              <supportedProjectType>jar</supportedProjectType>
              <supportedProjectType>maven-plugin</supportedProjectType>
            </supportedProjectTypes>
            <instructions>
              <Bundle-SymbolicName>${bundle-symbolic-name}</Bundle-SymbolicName>
              <Bundle-Description>Jetty module for ${project.name}</Bundle-Description>
              <Bundle-RequiredExecutionEnvironment>JavaSE-1.8</Bundle-RequiredExecutionEnvironment>
              <Bundle-DocURL>${jetty.url}</Bundle-DocURL>
              <Bundle-Vendor>Eclipse Jetty Project</Bundle-Vendor>
              <Bundle-Classpath>.</Bundle-Classpath>
              <Export-Package>${bundle-symbolic-name}.*;version="${parsedVersion.majorVersion}.${parsedVersion.minorVersion}.${parsedVersion.incrementalVersion}"</Export-Package>
              <Bundle-Copyright>Copyright (c) 2008-2016 Mort Bay Consulting Pty. Ltd.</Bundle-Copyright>
              <Import-Package>javax.servlet*;version="[2.6.0,3.2)",javax.transaction*;version="[1.1,1.3)",org.eclipse.jetty*;version="[$(version;===;${parsedVersion.osgiVersion}),$(version;==+;${parsedVersion.osgiVersion}))",*</Import-Package>
            </instructions>
          </configuration>
        </plugin>
        <plugin>
          <groupId>org.apache.maven.plugins</groupId>
          <artifactId>maven-assembly-plugin</artifactId>
          <dependencies>
            <dependency>
              <groupId>org.eclipse.jetty.toolchain</groupId>
              <artifactId>jetty-assembly-descriptors</artifactId>
              <version>1.0</version>
            </dependency>
          </dependencies>
        </plugin>
        <plugin>
          <groupId>org.codehaus.mojo</groupId>
          <artifactId>findbugs-maven-plugin</artifactId>
          <configuration>
            <findbugsXmlOutput>true</findbugsXmlOutput>
            <xmlOutput>true</xmlOutput>
            <effort>Max</effort>
            <onlyAnalyze>org.eclipse.jetty.*</onlyAnalyze>
          </configuration>
        </plugin>
        <plugin>
          <groupId>org.apache.maven.plugins</groupId>
          <artifactId>maven-dependency-plugin</artifactId>
        </plugin>
        <plugin>
          <groupId>org.apache.maven.plugins</groupId>
          <artifactId>maven-jxr-plugin</artifactId>
        </plugin>
        <plugin>
          <groupId>org.apache.maven.plugins</groupId>
          <artifactId>maven-javadoc-plugin</artifactId>
          <configuration>
            <docfilessubdirs>true</docfilessubdirs>
            <detectLinks>false</detectLinks>
            <detectJavaApiLink>true</detectJavaApiLink>
            <excludePackageNames>com.acme.*;org.slf4j.*;org.mortbay.*</excludePackageNames>
            <links>
              <link>http://docs.oracle.com/javase/8/docs/api/</link>
              <link>http://docs.oracle.com/javaee/7/api/</link>
              <link>http://junit.org/javadoc/latest/</link>
              <link>http://download.eclipse.org/jetty/stable-9/apidocs/</link>
            </links>
            <tags>
              <tag>
                <name>org.apache.xbean.XBean</name>
                <placement>X</placement>
                <head />
              </tag>
              <tag>
                <name>phase</name>
                <placement>t</placement>
                <head>Phase:</head>
              </tag>
              <tag>
                <name>goal</name>
                <placement>t</placement>
                <head>Goal:</head>
              </tag>
              <tag>
                <name>description</name>
                <placement>a</placement>
                <head>Description:</head>
              </tag>
              <tag>
                <name>parameter</name>
                <placement>f</placement>
                <head>Parameter:</head>
              </tag>
              <tag>
                <name>required</name>
                <placement>f</placement>
                <head>Required:</head>
              </tag>
              <tag>
                <name>readonly</name>
                <placement>f</placement>
                <head>Read-Only:</head>
              </tag>
              <tag>
                <name>execute</name>
                <placement>X</placement>
                <head />
              </tag>
              <tag>
                <name>requiresDependencyResolution</name>
                <placement>X</placement>
                <head />
              </tag>
              <tag>
                <name>requiresProject</name>
                <placement>X</placement>
                <head />
              </tag>
              <tag>
                <name>threadSafe</name>
                <placement>X</placement>
                <head />
              </tag>
            </tags>
            <header>
              <![CDATA[
                  <script type="text/javascript">
                    var _gaq = _gaq || [];
                    _gaq.push(['_setAccount', 'UA-1149868-7']);
                    _gaq.push(['_trackPageview']);
                    (function() {
                      var ga = document.createElement('script'); ga.type = 'text/javascript'; ga.async = true;
                      ga.src = ('https:' == document.location.protocol ? 'https://ssl' : 'http://www') + '.google-analytics.com/ga.js';
                      var s = document.getElementsByTagName('script')[0]; s.parentNode.insertBefore(ga, s);
                    })();
                 </script>
              ]]>
            </header>
          </configuration>
        </plugin>
        <plugin>
          <groupId>org.apache.maven.plugins</groupId>
          <artifactId>maven-pmd-plugin</artifactId>
          <version>3.4</version>
        </plugin>
      </plugins>
    </pluginManagement>
  </build>
  <reporting>
    <plugins>
      <plugin>
        <groupId>org.apache.maven.plugins</groupId>
        <artifactId>maven-jxr-plugin</artifactId>
        <version>2.1</version>
      </plugin>
      <plugin>
        <groupId>org.apache.maven.plugins</groupId>
        <artifactId>maven-javadoc-plugin</artifactId>
        <version>2.8</version>
        <configuration>
          <maxmemory>512m</maxmemory>
          <docfilessubdirs>true</docfilessubdirs>
          <detectLinks>true</detectLinks>
          <detectJavaApiLink>true</detectJavaApiLink>
        </configuration>
      </plugin>
      <plugin>
        <groupId>org.apache.maven.plugins</groupId>
        <artifactId>maven-pmd-plugin</artifactId>
        <version>2.7.1</version>
        <configuration>
          <targetJdk>1.7</targetJdk>
          <rulesets>
            <ruleset>jetty/pmd_ruleset.xml</ruleset>
          </rulesets>
        </configuration>
      </plugin>
      <plugin>
        <groupId>org.codehaus.mojo</groupId>
        <artifactId>findbugs-maven-plugin</artifactId>
        <version>2.5.2</version>
      </plugin>
    </plugins>
  </reporting>
  <modules>
    <module>jetty-ant</module>
    <module>jetty-util</module>
    <module>jetty-jmx</module>
    <module>jetty-io</module>
    <module>jetty-http</module>
    <module>jetty-http2</module>
    <module>jetty-continuation</module>
    <module>jetty-server</module>
    <module>jetty-xml</module>
    <module>jetty-security</module>
    <module>jetty-servlet</module>
    <module>jetty-webapp</module>
    <module>jetty-fcgi</module>
    <module>jetty-websocket</module>
    <module>jetty-servlets</module>
    <module>jetty-util-ajax</module>
    <module>apache-jsp</module>
    <module>apache-jstl</module>
    <module>jetty-maven-plugin</module>
    <module>jetty-jspc-maven-plugin</module>
    <module>jetty-deploy</module>
    <module>jetty-start</module>
    <module>jetty-plus</module>
    <module>jetty-annotations</module>
    <module>jetty-jndi</module>
    <module>jetty-jaas</module>
    <module>jetty-cdi</module>
    <module>jetty-spring</module>
    <module>jetty-client</module>
    <module>jetty-proxy</module>
    <module>jetty-jaspi</module>
    <module>jetty-rewrite</module>
    <module>jetty-nosql</module>
    <module>jetty-infinispan</module>
    <module>jetty-gcloud</module>
    <module>tests</module>
    <module>examples</module>
    <module>jetty-quickstart</module>
    <module>jetty-distribution</module>
    <module>jetty-runner</module>
    <module>jetty-monitor</module>
    <module>jetty-http-spi</module>
    <module>jetty-osgi</module>
    <module>jetty-alpn</module>

    <!-- modules that need fixed and added back, or simply dropped and not maintained
    <module>jetty-rhttp</module>
    -->
    <!--<module>jetty-overlay-deployer</module>-->
  </modules>
  <dependencyManagement>
    <dependencies>
      <dependency>
         <groupId>javax.servlet</groupId>
         <artifactId>javax.servlet-api</artifactId>
         <version>3.1.0</version>
      </dependency>
      <dependency>
         <groupId>javax.websocket</groupId>
         <artifactId>javax.websocket-api</artifactId>
         <version>1.0</version>
      </dependency>
      <dependency>
        <groupId>javax.annotation</groupId>
        <artifactId>javax.annotation-api</artifactId>
        <version>1.2</version>
      </dependency>
      <dependency>
        <groupId>org.ow2.asm</groupId>
        <artifactId>asm</artifactId>
        <version>5.0.1</version>
      </dependency>
      <dependency>
        <groupId>org.ow2.asm</groupId>
        <artifactId>asm-commons</artifactId>
        <version>5.0.1</version>
      </dependency>

      <dependency>
        <groupId>org.eclipse.jetty.orbit</groupId>
        <artifactId>javax.security.auth.message</artifactId>
        <version>1.0.0.v201108011116</version>
      </dependency>

      <!-- JSP Deps -->
      <dependency>
        <groupId>org.eclipse.jetty.toolchain</groupId>
        <artifactId>jetty-schemas</artifactId>
        <version>3.1</version>
      </dependency>

      <dependency>
        <groupId>org.mortbay.jasper</groupId>
        <artifactId>apache-jsp</artifactId>
        <version>${jsp.version}</version>
      </dependency>

      <dependency>
        <groupId>org.eclipse.jdt.core.compiler</groupId>
        <artifactId>ecj</artifactId>
       <version>4.4.2</version>
      </dependency>

    <!-- JSTL Impl -->
    <dependency>
      <groupId>org.apache.taglibs</groupId>
      <artifactId>taglibs-standard-impl</artifactId>
      <version>1.2.5</version>
    </dependency>

     <!-- JSTL API -->
      <dependency>
        <groupId>org.apache.taglibs</groupId>
        <artifactId>taglibs-standard-spec</artifactId>
        <version>1.2.5</version>
      </dependency>


      <dependency>
        <groupId>org.eclipse.jetty.orbit</groupId>
        <artifactId>javax.activation</artifactId>
        <version>1.1.0.v201105071233</version>
        <scope>provided</scope>
      </dependency>

      <dependency>
        <groupId>org.eclipse.jetty.orbit</groupId>
        <artifactId>javax.mail.glassfish</artifactId>
        <version>1.4.1.v201005082020</version>
      </dependency>

      <dependency>
        <groupId>javax.transaction</groupId>
        <artifactId>javax.transaction-api</artifactId>
        <version>1.2</version>
        <scope>provided</scope>
      </dependency>


      <!-- Old Deps -->
      <dependency>
        <groupId>org.apache.maven</groupId>
        <artifactId>maven-plugin-tools-api</artifactId>
        <version>2.0</version>
      </dependency>
      <dependency>
        <groupId>org.eclipse.jetty.toolchain</groupId>
        <artifactId>jetty-test-helper</artifactId>
        <version>3.1</version>
      </dependency>
      <dependency>
        <groupId>org.eclipse.jetty.toolchain</groupId>
        <artifactId>jetty-perf-helper</artifactId>
        <version>1.0.5</version>
      </dependency>
      <dependency>
        <groupId>org.slf4j</groupId>
        <artifactId>jcl104-over-slf4j</artifactId>
        <version>${slf4j-version}</version>
      </dependency>
      <dependency>
        <groupId>org.slf4j</groupId>
        <artifactId>log4j-over-slf4j</artifactId>
        <version>${slf4j-version}</version>
      </dependency>
      <dependency>
        <groupId>org.slf4j</groupId>
        <artifactId>slf4j-api</artifactId>
        <version>${slf4j-version}</version>
      </dependency>
      <dependency>
        <groupId>junit</groupId>
        <artifactId>junit</artifactId>
        <version>4.12</version>
      </dependency>
      <dependency>
        <groupId>org.hamcrest</groupId>
        <artifactId>hamcrest-core</artifactId>
        <version>1.3</version>
      </dependency>
      <dependency>
        <groupId>org.hamcrest</groupId>
        <artifactId>hamcrest-library</artifactId>
        <version>1.3</version>
      </dependency>
      <dependency>
        <groupId>org.mockito</groupId>
        <artifactId>mockito-core</artifactId>
        <version>1.9.5</version>
        <exclusions>
          <exclusion>
            <groupId>junit</groupId>
            <artifactId>junit</artifactId>
          </exclusion>
        </exclusions>
      </dependency>
    </dependencies>
  </dependencyManagement>
  <!--
    Usage:
    configure settings.xml for jetty.eclipse.website server entry
    > mvn -Paggregate-site javadoc:aggregate jxr:jxr
    then
    > mvn -N site:deploy
    or
    > mvn -N site:sshdeploy     (for ssh users w/passphrase and ssh-agent)
   -->
  <profiles>
    <profile>
      <id>config</id>
      <activation>
        <file>
          <exists>src/main/config</exists>
        </file>
      </activation>
      <build>
        <plugins>
          <plugin>
            <groupId>org.apache.maven.plugins</groupId>
            <artifactId>maven-assembly-plugin</artifactId>
            <executions>
              <execution>
                <phase>package</phase>
                <goals>
                  <goal>single</goal>
                </goals>
                <configuration>
                  <descriptorRefs>
                    <descriptorRef>config</descriptorRef>
                  </descriptorRefs>
                </configuration>
              </execution>
            </executions>
          </plugin>
        </plugins>
      </build>
    </profile>
    <profile>
      <id>eclipse-release</id>
      <modules>
        <module>aggregates/jetty-all</module>
      </modules>
      <build>
        <plugins>
          <plugin>
            <artifactId>maven-compiler-plugin</artifactId>
            <configuration>
              <source>1.8</source>
              <target>1.8</target>
            </configuration>
          </plugin>
        </plugins>
      </build>
    </profile>
    <profile>
      <id>ci</id>
      <modules>
        <module>aggregates/jetty-all</module>
      </modules>
    </profile>
    <profile>
      <id>update-version</id>
      <build>
        <plugins>
          <plugin>
            <groupId>org.eclipse.jetty.toolchain</groupId>
            <artifactId>jetty-version-maven-plugin</artifactId>
            <executions>
              <execution>
                <id>gen-versiontxt</id>
                <phase>generate-resources</phase>
                <goals>
                  <goal>update-version-text</goal>
                </goals>
                <configuration>
                  <refreshTags>true</refreshTags>
                  <copyGenerated>true</copyGenerated>
                  <attachArtifact>false</attachArtifact>
                  <updateDate>true</updateDate>
                </configuration>
              </execution>
            </executions>
          </plugin>
        </plugins>
      </build>
    </profile>
    <profile>
      <id>maven-3</id>
      <activation>
        <file>
          <!--  This employs that the basedir expression is only recognized by Maven 3.x (see MNG-2363) -->
          <exists>${basedir}</exists>
        </file>
      </activation>
      <build>
        <plugins>
          <plugin>
            <artifactId>maven-site-plugin</artifactId>
            <executions>
              <execution>
                <id>attach-descriptor</id>
                <goals>
                  <goal>attach-descriptor</goal>
                </goals>
              </execution>
            </executions>
          </plugin>
        </plugins>
      </build>
    </profile>
    <profile>
      <id>aggregate-site</id>
      <build>
        <plugins>
          <plugin>
            <groupId>org.apache.maven.plugins</groupId>
            <artifactId>maven-jxr-plugin</artifactId>
            <configuration>
              <aggregate>true</aggregate>
            </configuration>
          </plugin>
          <plugin>
            <groupId>org.apache.maven.plugins</groupId>
            <artifactId>maven-javadoc-plugin</artifactId>
          </plugin>
        </plugins>
      </build>
    </profile>
    <profile>
      <id>compact3</id>
      <modules>
        <module>aggregates/jetty-all-compact3</module>
      </modules>
    </profile>
    <profile>
      <id>api-change</id>
      <build>
        <plugins>
          <plugin>
            <groupId>org.codehaus.mojo</groupId>
            <artifactId>clirr-maven-plugin</artifactId>
            <version>2.5</version>
            <executions>
              <execution>
                <id>compare-api</id>
                <phase>package</phase>
                <goals>
                  <goal>clirr</goal>
                </goals>
              </execution>
            </executions>
            <configuration>
              <minSeverity>info</minSeverity>
              <comparisonVersion>9.0.3.v20130506</comparisonVersion>
            </configuration>
          </plugin>
        </plugins>
      </build>
    </profile>
    <profile>
      <id>8u00</id>
      <activation>
        <property>
          <name>java.version</name>
          <value>1.8.0</value>
        </property>
      </activation>
      <properties>
        <alpn.version>8.1.0.v20141016</alpn.version>
      </properties>
    </profile>
    <profile>
      <id>8u05</id>
      <activation>
        <property>
          <name>java.version</name>
          <value>1.8.0_05</value>
        </property>
      </activation>
      <properties>
        <alpn.version>8.1.0.v20141016</alpn.version>
      </properties>
    </profile>
    <profile>
      <id>8u11</id>
      <activation>
        <property>
          <name>java.version</name>
          <value>1.8.0_11</value>
        </property>
      </activation>
      <properties>
        <alpn.version>8.1.0.v20141016</alpn.version>
      </properties>
    </profile>
    <profile>
      <id>8u20</id>
      <activation>
        <property>
          <name>java.version</name>
          <value>1.8.0_20</value>
        </property>
      </activation>
      <properties>
        <alpn.version>8.1.0.v20141016</alpn.version>
      </properties>
    </profile>
    <profile>
      <id>8u25</id>
      <activation>
        <property>
          <name>java.version</name>
          <value>1.8.0_25</value>
        </property>
      </activation>
      <properties>
        <alpn.version>8.1.2.v20141202</alpn.version>
      </properties>
    </profile>
    <profile>
      <id>8u31</id>
      <activation>
        <property>
          <name>java.version</name>
          <value>1.8.0_31</value>
        </property>
      </activation>
      <properties>
        <alpn.version>8.1.3.v20150130</alpn.version>
      </properties>
    </profile>
    <profile>
      <id>8u40</id>
      <activation>
        <property>
          <name>java.version</name>
          <value>1.8.0_40</value>
        </property>
      </activation>
      <properties>
        <alpn.version>8.1.3.v20150130</alpn.version>
      </properties>
    </profile>
    <profile>
      <id>8u45</id>
      <activation>
        <property>
          <name>java.version</name>
          <value>1.8.0_45</value>
        </property>
      </activation>
      <properties>
        <alpn.version>8.1.3.v20150130</alpn.version>
      </properties>
    </profile>
    <profile>
      <id>8u51</id>
      <activation>
        <property>
          <name>java.version</name>
          <value>1.8.0_51</value>
        </property>
      </activation>
      <properties>
        <alpn.version>8.1.4.v20150727</alpn.version>
      </properties>
    </profile>
    <profile>
      <id>8u60</id>
      <activation>
        <property>
          <name>java.version</name>
          <value>1.8.0_60</value>
        </property>
      </activation>
      <properties>
        <alpn.version>8.1.5.v20150921</alpn.version>
      </properties>
    </profile>
    <profile>
      <id>8u65</id>
      <activation>
        <property>
          <name>java.version</name>
          <value>1.8.0_65</value>
        </property>
      </activation>
      <properties>
        <alpn.version>8.1.6.v20151105</alpn.version>
      </properties>
    </profile>
    <profile>
      <id>8u66</id>
      <activation>
        <property>
          <name>java.version</name>
          <value>1.8.0_66</value>
        </property>
      </activation>
      <properties>
        <alpn.version>8.1.6.v20151105</alpn.version>
      </properties>
    </profile>
    <profile>
      <id>8u71</id>
      <activation>
        <property>
          <name>java.version</name>
          <value>1.8.0_71</value>
        </property>
      </activation>
      <properties>
        <alpn.version>8.1.7.v20160121</alpn.version>
      </properties>
    </profile>
    <profile>
      <id>8u72</id>
      <activation>
        <property>
          <name>java.version</name>
          <value>1.8.0_72</value>
        </property>
      </activation>
      <properties>
        <alpn.version>8.1.7.v20160121</alpn.version>
      </properties>
    </profile>
    <profile>
      <id>8u73</id>
      <activation>
        <property>
          <name>java.version</name>
          <value>1.8.0_73</value>
        </property>
      </activation>
      <properties>
        <alpn.version>8.1.7.v20160121</alpn.version>
      </properties>
    </profile>
    <profile>
      <id>8u74</id>
      <activation>
        <property>
          <name>java.version</name>
          <value>1.8.0_74</value>
        </property>
      </activation>
      <properties>
        <alpn.version>8.1.7.v20160121</alpn.version>
      </properties>
    </profile>
    <profile>
      <id>8u77</id>
      <activation>
        <property>
          <name>java.version</name>
          <value>1.8.0_77</value>
        </property>
      </activation>
      <properties>
        <alpn.version>8.1.7.v20160121</alpn.version>
      </properties>
    </profile>
  </profiles>
</project><|MERGE_RESOLUTION|>--- conflicted
+++ resolved
@@ -268,11 +268,7 @@
         <plugin>
           <groupId>org.eclipse.jetty.toolchain</groupId>
           <artifactId>jetty-version-maven-plugin</artifactId>
-<<<<<<< HEAD
-          <version>1.1</version>
-=======
           <version>2.0</version>
->>>>>>> b4025244
         </plugin>
         <plugin>
           <groupId>org.apache.maven.plugins</groupId>
