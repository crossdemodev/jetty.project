//
// ========================================================================
// Copyright (c) 1995-2020 Mort Bay Consulting Pty Ltd and others.
//
// This program and the accompanying materials are made available under
// the terms of the Eclipse Public License 2.0 which is available at
// https://www.eclipse.org/legal/epl-2.0
//
// This Source Code may also be made available under the following
// Secondary Licenses when the conditions for such availability set
// forth in the Eclipse Public License, v. 2.0 are satisfied:
// the Apache License v2.0 which is available at
// https://www.apache.org/licenses/LICENSE-2.0
//
// SPDX-License-Identifier: EPL-2.0 OR Apache-2.0
// ========================================================================
//

package org.eclipse.jetty.client.util;

import java.io.IOException;
import java.io.InputStream;
import java.io.InterruptedIOException;
import java.nio.ByteBuffer;
import java.nio.channels.AsynchronousCloseException;
import java.util.ArrayDeque;
import java.util.ArrayList;
import java.util.Collections;
import java.util.List;
import java.util.Objects;
import java.util.Queue;
import java.util.concurrent.CountDownLatch;
import java.util.concurrent.ExecutionException;
import java.util.concurrent.TimeUnit;
import java.util.concurrent.TimeoutException;
import java.util.concurrent.atomic.AtomicReference;

import org.eclipse.jetty.client.HttpClient;
import org.eclipse.jetty.client.api.Response;
import org.eclipse.jetty.client.api.Response.Listener;
import org.eclipse.jetty.client.api.Result;
import org.eclipse.jetty.util.BufferUtil;
import org.eclipse.jetty.util.Callback;
import org.eclipse.jetty.util.IO;
import org.slf4j.Logger;
import org.slf4j.LoggerFactory;

/**
 * Implementation of {@link Listener} that produces an {@link InputStream}
 * that allows applications to read the response content.
 * <p>
 * Typical usage is:
 * <pre>
 * InputStreamResponseListener listener = new InputStreamResponseListener();
 * client.newRequest(...).send(listener);
 *
 * // Wait for the response headers to arrive
 * Response response = listener.get(5, TimeUnit.SECONDS);
 * if (response.getStatus() == 200)
 * {
 *     // Obtain the input stream on the response content
 *     try (InputStream input = listener.getInputStream())
 *     {
 *         // Read the response content
 *     }
 * }
 * </pre>
 * <p>
 * The {@link HttpClient} implementation (the producer) will feed the input stream
 * asynchronously while the application (the consumer) is reading from it.
 * <p>
 * If the consumer is faster than the producer, then the consumer will block
 * with the typical {@link InputStream#read()} semantic.
 * If the consumer is slower than the producer, then the producer will block
 * until the client consumes.
 */
public class InputStreamResponseListener extends Listener.Adapter
{
<<<<<<< HEAD
    private static final Logger LOG = Log.getLogger(InputStreamResponseListener.class);
    private static final Chunk EOF = new Chunk(BufferUtil.EMPTY_BUFFER, Callback.NOOP);
=======
    private static final Logger LOG = LoggerFactory.getLogger(InputStreamResponseListener.class);
    private static final DeferredContentProvider.Chunk EOF = new DeferredContentProvider.Chunk(BufferUtil.EMPTY_BUFFER, Callback.NOOP);
>>>>>>> 8a5fc637
    private final Object lock = this;
    private final CountDownLatch responseLatch = new CountDownLatch(1);
    private final CountDownLatch resultLatch = new CountDownLatch(1);
    private final AtomicReference<InputStream> stream = new AtomicReference<>();
    private final Queue<Chunk> chunks = new ArrayDeque<>();
    private Response response;
    private Result result;
    private Throwable failure;
    private boolean closed;

    public InputStreamResponseListener()
    {
    }

    @Override
    public void onHeaders(Response response)
    {
        synchronized (lock)
        {
            this.response = response;
            responseLatch.countDown();
        }
    }

    @Override
    public void onContent(Response response, ByteBuffer content, Callback callback)
    {
        if (content.remaining() == 0)
        {
            if (LOG.isDebugEnabled())
                LOG.debug("Skipped empty content {}", content);
            callback.succeeded();
            return;
        }

        boolean closed;
        synchronized (lock)
        {
            closed = this.closed;
            if (!closed)
            {
                if (LOG.isDebugEnabled())
                    LOG.debug("Queueing content {}", content);
                chunks.add(new Chunk(content, callback));
                lock.notifyAll();
            }
        }

        if (closed)
        {
            if (LOG.isDebugEnabled())
                LOG.debug("InputStream closed, ignored content {}", content);
            callback.failed(new AsynchronousCloseException());
        }
    }

    @Override
    public void onSuccess(Response response)
    {
        synchronized (lock)
        {
            if (!closed)
                chunks.add(EOF);
            lock.notifyAll();
        }

        if (LOG.isDebugEnabled())
            LOG.debug("End of content");
    }

    @Override
    public void onFailure(Response response, Throwable failure)
    {
        List<Callback> callbacks;
        synchronized (lock)
        {
            if (this.failure != null)
                return;
            this.failure = failure;
            callbacks = drain();
            lock.notifyAll();
        }

        if (LOG.isDebugEnabled())
            LOG.debug("Content failure", failure);

        callbacks.forEach(callback -> callback.failed(failure));
    }

    @Override
    public void onComplete(Result result)
    {
        Throwable failure = result.getFailure();
        List<Callback> callbacks = Collections.emptyList();
        synchronized (lock)
        {
            this.result = result;
            if (result.isFailed() && this.failure == null)
            {
                this.failure = failure;
                callbacks = drain();
            }
            // Notify the response latch in case of request failures.
            responseLatch.countDown();
            resultLatch.countDown();
            lock.notifyAll();
        }

        if (LOG.isDebugEnabled())
        {
            if (failure == null)
                LOG.debug("Result success");
            else
                LOG.debug("Result failure", failure);
        }

        callbacks.forEach(callback -> callback.failed(failure));
    }

    /**
     * Waits for the given timeout for the response to be available, then returns it.
     * <p>
     * The wait ends as soon as all the HTTP headers have been received, without waiting for the content.
     * To wait for the whole content, see {@link #await(long, TimeUnit)}.
     *
     * @param timeout the time to wait
     * @param unit the timeout unit
     * @return the response
     * @throws InterruptedException if the thread is interrupted
     * @throws TimeoutException if the timeout expires
     * @throws ExecutionException if a failure happened
     */
    public Response get(long timeout, TimeUnit unit) throws InterruptedException, TimeoutException, ExecutionException
    {
        boolean expired = !responseLatch.await(timeout, unit);
        if (expired)
            throw new TimeoutException();
        synchronized (lock)
        {
            // If the request failed there is no response.
            if (response == null)
                throw new ExecutionException(failure);
            return response;
        }
    }

    /**
     * Waits for the given timeout for the whole request/response cycle to be finished,
     * then returns the corresponding result.
     * <p>
     *
     * @param timeout the time to wait
     * @param unit the timeout unit
     * @return the result
     * @throws InterruptedException if the thread is interrupted
     * @throws TimeoutException if the timeout expires
     * @see #get(long, TimeUnit)
     */
    public Result await(long timeout, TimeUnit unit) throws InterruptedException, TimeoutException
    {
        boolean expired = !resultLatch.await(timeout, unit);
        if (expired)
            throw new TimeoutException();
        synchronized (lock)
        {
            return result;
        }
    }

    /**
     * Returns an {@link InputStream} providing the response content bytes.
     * <p>
     * The method may be invoked only once; subsequent invocations will return a closed {@link InputStream}.
     *
     * @return an input stream providing the response content
     */
    public InputStream getInputStream()
    {
        InputStream result = new Input();
        if (stream.compareAndSet(null, result))
            return result;
        return IO.getClosedStream();
    }

    private List<Callback> drain()
    {
        List<Callback> callbacks = new ArrayList<>();
        synchronized (lock)
        {
            while (true)
            {
                Chunk chunk = chunks.peek();
                if (chunk == null || chunk == EOF)
                    break;
                callbacks.add(chunk.callback);
                chunks.poll();
            }
        }
        return callbacks;
    }

    private class Input extends InputStream
    {
        @Override
        public int read() throws IOException
        {
            byte[] tmp = new byte[1];
            int read = read(tmp);
            if (read < 0)
                return read;
            return tmp[0] & 0xFF;
        }

        @Override
        public int read(byte[] b, int offset, int length) throws IOException
        {
            try
            {
                int result;
                Callback callback = null;
                synchronized (lock)
                {
                    Chunk chunk;
                    while (true)
                    {
                        chunk = chunks.peek();
                        if (chunk == EOF)
                            return -1;

                        if (chunk != null)
                            break;

                        if (failure != null)
                            throw toIOException(failure);

                        if (closed)
                            throw new AsynchronousCloseException();

                        lock.wait();
                    }

                    ByteBuffer buffer = chunk.buffer;
                    result = Math.min(buffer.remaining(), length);
                    buffer.get(b, offset, result);
                    if (!buffer.hasRemaining())
                    {
                        callback = chunk.callback;
                        chunks.poll();
                    }
                }
                if (callback != null)
                    callback.succeeded();
                return result;
            }
            catch (InterruptedException x)
            {
                throw new InterruptedIOException();
            }
        }

        private IOException toIOException(Throwable failure)
        {
            if (failure instanceof IOException)
                return (IOException)failure;
            else
                return new IOException(failure);
        }

        @Override
        public void close() throws IOException
        {
            List<Callback> callbacks;
            synchronized (lock)
            {
                if (closed)
                    return;
                closed = true;
                callbacks = drain();
                lock.notifyAll();
            }

            if (LOG.isDebugEnabled())
                LOG.debug("InputStream close");

            Throwable failure = new AsynchronousCloseException();
            callbacks.forEach(callback -> callback.failed(failure));

            super.close();
        }
    }

    private static class Chunk
    {
        private final ByteBuffer buffer;
        private final Callback callback;

        private Chunk(ByteBuffer buffer, Callback callback)
        {
            this.buffer = Objects.requireNonNull(buffer);
            this.callback = Objects.requireNonNull(callback);
        }
    }
}<|MERGE_RESOLUTION|>--- conflicted
+++ resolved
@@ -76,13 +76,9 @@
  */
 public class InputStreamResponseListener extends Listener.Adapter
 {
-<<<<<<< HEAD
-    private static final Logger LOG = Log.getLogger(InputStreamResponseListener.class);
+    private static final Logger LOG = LoggerFactory.getLogger(InputStreamResponseListener.class);
     private static final Chunk EOF = new Chunk(BufferUtil.EMPTY_BUFFER, Callback.NOOP);
-=======
-    private static final Logger LOG = LoggerFactory.getLogger(InputStreamResponseListener.class);
-    private static final DeferredContentProvider.Chunk EOF = new DeferredContentProvider.Chunk(BufferUtil.EMPTY_BUFFER, Callback.NOOP);
->>>>>>> 8a5fc637
+
     private final Object lock = this;
     private final CountDownLatch responseLatch = new CountDownLatch(1);
     private final CountDownLatch resultLatch = new CountDownLatch(1);
