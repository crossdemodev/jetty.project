--- conflicted
+++ resolved
@@ -228,31 +228,8 @@
 
             boolean tryCreate = isMaximizeConnections() || supply < demand;
 
-<<<<<<< HEAD
-        CompletableFuture<Void> future = new CompletableFuture<>();
-        destination.newConnection(new Promise<>()
-        {
-            @Override
-            public void succeeded(Connection connection)
-            {
-                if (LOG.isDebugEnabled())
-                    LOG.debug("Connection {}/{} creation succeeded {}", connectionCount, getMaxConnectionCount(), connection);
-                if (!(connection instanceof Attachable))
-                {
-                    failed(new IllegalArgumentException("Invalid connection object: " + connection));
-                    return;
-                }
-                ((Attachable)connection).setAttachment(entry);
-                onCreated(connection);
-                entry.enable(connection, false);
-                idle(connection, false);
-                future.complete(null);
-                proceed();
-            }
-=======
             if (LOG.isDebugEnabled())
                 LOG.debug("Try creating({}) connection, pending/demand/supply: {}/{}/{}, result={}", create, pending, demand, supply, tryCreate);
->>>>>>> 26ef233e
 
             if (!tryCreate)
                 return;
