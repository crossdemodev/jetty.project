--- conflicted
+++ resolved
@@ -970,15 +970,6 @@
         }
 
         dumpBeans(out,indent,
-<<<<<<< HEAD
-            Collections.singletonList(new ClassLoaderDump(getClassLoader())),
-            Collections.singletonList(new DumpableCollection("Systemclasses "+this,system_classes)),
-            Collections.singletonList(new DumpableCollection("Serverclasses "+this,server_classes)),
-            Collections.singletonList(new DumpableCollection("Configurations "+this,_configurations.getConfigurations())),
-            Collections.singletonList(new DumpableCollection("Handler attributes "+this,((AttributesMap)getAttributes()).getAttributeEntrySet())),
-            Collections.singletonList(new DumpableCollection("Context attributes "+this,((Context)getServletContext()).getAttributeEntrySet())),
-            Collections.singletonList(new DumpableCollection("Initparams "+this,getInitParams().entrySet()))
-=======
             new ClassLoaderDump(getClassLoader()),
             new DumpableCollection("Systemclasses "+this,system_classes),
             new DumpableCollection("Serverclasses "+this,server_classes),
@@ -986,7 +977,6 @@
             new DumpableCollection("Handler attributes "+this,((AttributesMap)getAttributes()).getAttributeEntrySet()),
             new DumpableCollection("Context attributes "+this,((Context)getServletContext()).getAttributeEntrySet()),
             new DumpableCollection("Initparams "+this,getInitParams().entrySet())
->>>>>>> 15e1c73f
             );
     }
     
