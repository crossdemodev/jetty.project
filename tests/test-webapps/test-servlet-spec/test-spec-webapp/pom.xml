--- conflicted
+++ resolved
@@ -75,13 +75,10 @@
             <Bundle-Description>Test Webapp for Servlet 3.1 Features</Bundle-Description>
             <Import-Package>
               javax.transaction*;version="[1.1,1.3)",
-<<<<<<< HEAD
               javax.servlet*;version="[2.6,4.1)",
               org.eclipse.jetty*;version="[$(version;===;${parsedVersion.osgiVersion}),$(version;==+;${parsedVersion.osgiVersion}))",
               org.eclipse.jetty.webapp;version="[$(version;===;${parsedVersion.osgiVersion}),$(version;==+;${parsedVersion.osgiVersion}))";resolution:="optional",
               org.eclipse.jetty.plus.jndi;version="[$(version;===;${parsedVersion.osgiVersion}),$(version;==+;${parsedVersion.osgiVersion}))";resolution:="optional",
-=======
->>>>>>> 1574ea17
               com.acme;version="${parsedVersion.majorVersion}.${parsedVersion.minorVersion}.${parsedVersion.incrementalVersion}",
               *
             </Import-Package>
