//
//  ========================================================================
//  Copyright (c) 1995-2021 Mort Bay Consulting Pty Ltd and others.
//  ------------------------------------------------------------------------
//  All rights reserved. This program and the accompanying materials
//  are made available under the terms of the Eclipse Public License v1.0
//  and Apache License v2.0 which accompanies this distribution.
//
//      The Eclipse Public License is available at
//      http://www.eclipse.org/legal/epl-v10.html
//
//      The Apache License v2.0 is available at
//      http://www.opensource.org/licenses/apache2.0.php
//
//  You may elect to redistribute this code under either of these licenses.
//  ========================================================================
//

package org.eclipse.jetty.security;

import java.io.IOException;
import java.security.MessageDigest;
import java.util.ArrayList;
import java.util.Arrays;
import java.util.Base64;
import java.util.Collections;
import java.util.HashMap;
import java.util.HashSet;
import java.util.List;
import java.util.Map;
import java.util.Set;
import java.util.concurrent.TimeUnit;
import java.util.function.Consumer;
import java.util.logging.Logger;
import java.util.regex.Matcher;
import java.util.regex.Pattern;
import java.util.stream.Stream;
import javax.servlet.HttpConstraintElement;
import javax.servlet.HttpMethodConstraintElement;
import javax.servlet.ServletException;
import javax.servlet.ServletSecurityElement;
import javax.servlet.annotation.ServletSecurity.EmptyRoleSemantic;
import javax.servlet.annotation.ServletSecurity.TransportGuarantee;
import javax.servlet.http.HttpServletRequest;
import javax.servlet.http.HttpServletResponse;

import org.eclipse.jetty.http.HttpHeader;
import org.eclipse.jetty.http.HttpStatus;
import org.eclipse.jetty.http.HttpTester;
import org.eclipse.jetty.http.pathmap.PathSpec;
import org.eclipse.jetty.http.pathmap.RegexPathSpec;
import org.eclipse.jetty.http.pathmap.ServletPathSpec;
import org.eclipse.jetty.security.authentication.BasicAuthenticator;
import org.eclipse.jetty.security.authentication.DigestAuthenticator;
import org.eclipse.jetty.security.authentication.FormAuthenticator;
import org.eclipse.jetty.server.Connector;
import org.eclipse.jetty.server.HttpConfiguration;
import org.eclipse.jetty.server.HttpConnectionFactory;
import org.eclipse.jetty.server.LocalConnector;
import org.eclipse.jetty.server.Request;
import org.eclipse.jetty.server.Server;
import org.eclipse.jetty.server.UserIdentity;
import org.eclipse.jetty.server.handler.AbstractHandler;
import org.eclipse.jetty.server.handler.ContextHandler;
import org.eclipse.jetty.server.handler.HandlerWrapper;
import org.eclipse.jetty.server.session.SessionHandler;
import org.eclipse.jetty.util.StringUtil;
import org.eclipse.jetty.util.TypeUtil;
import org.eclipse.jetty.util.security.Constraint;
import org.eclipse.jetty.util.security.Password;
import org.hamcrest.Matchers;
import org.junit.jupiter.api.AfterEach;
import org.junit.jupiter.api.BeforeEach;
import org.junit.jupiter.api.Test;
import org.junit.jupiter.params.ParameterizedTest;
import org.junit.jupiter.params.provider.Arguments;
import org.junit.jupiter.params.provider.MethodSource;

import static java.nio.charset.StandardCharsets.ISO_8859_1;
import static org.hamcrest.MatcherAssert.assertThat;
import static org.hamcrest.Matchers.contains;
import static org.hamcrest.Matchers.containsString;
import static org.hamcrest.Matchers.in;
import static org.hamcrest.Matchers.is;
import static org.hamcrest.Matchers.not;
import static org.hamcrest.Matchers.nullValue;
import static org.hamcrest.Matchers.startsWith;
import static org.junit.jupiter.api.Assertions.assertEquals;
import static org.junit.jupiter.api.Assertions.assertFalse;
import static org.junit.jupiter.api.Assertions.assertNotNull;
import static org.junit.jupiter.api.Assertions.assertTrue;

public class ConstraintTest
{
    private static final String TEST_REALM = "TestRealm";
    private Server _server;
    private LocalConnector _connector;
    private ConstraintSecurityHandler _security;
    private HttpConfiguration _config;
    private Constraint _forbidConstraint;
    private Constraint _authAnyRoleConstraint;
    private Constraint _authAdminConstraint;
    private Constraint _relaxConstraint;
    private Constraint _loginPageConstraint;
    private Constraint _noAuthConstraint;
    private Constraint _confidentialDataConstraint;
    private Constraint _anyUserAuthConstraint;

    @BeforeEach
    public void setupServer()
    {
        _server = new Server();
        _connector = new LocalConnector(_server);
        _config = _connector.getConnectionFactory(HttpConnectionFactory.class).getHttpConfiguration();
        _server.setConnectors(new Connector[]{_connector});

        ContextHandler contextHandler = new ContextHandler();
        SessionHandler sessionHandler = new SessionHandler();

        TestLoginService loginService = new TestLoginService(TEST_REALM);

        loginService.putUser("user0", new Password("password"), new String[]{});
        loginService.putUser("user", new Password("password"), new String[]{"user"});
        loginService.putUser("user2", new Password("password"), new String[]{"user"});
        loginService.putUser("admin", new Password("password"), new String[]{"user", "administrator"});
        loginService.putUser("user3", new Password("password"), new String[]{"foo"});

        contextHandler.setContextPath("/ctx");
        _server.setHandler(contextHandler);
        contextHandler.setHandler(sessionHandler);

        _server.addBean(loginService);

        _security = new ConstraintSecurityHandler();
        sessionHandler.setHandler(_security);
        RequestHandler requestHandler = new RequestHandler();
        _security.setHandler(requestHandler);

        _security.setConstraintMappings(getConstraintMappings(), getKnownRoles());
    }

    @AfterEach
    public void stopServer() throws Exception
    {
        _server.stop();
    }

    public Set<String> getKnownRoles()
    {
        Set<String> knownRoles = new HashSet<>();
        knownRoles.add("user");
        knownRoles.add("administrator");

        return knownRoles;
    }

    private List<ConstraintMapping> getConstraintMappings()
    {
        _forbidConstraint = new Constraint();
        _forbidConstraint.setAuthenticate(true);
        _forbidConstraint.setName("forbid");
        ConstraintMapping mapping0 = new ConstraintMapping();
<<<<<<< HEAD
        mapping0.setServletPathSpec("/forbid/*");
        mapping0.setConstraint(constraint0);
=======
        mapping0.setPathSpec("/forbid/*");
        mapping0.setConstraint(_forbidConstraint);
>>>>>>> 324ab668

        _authAnyRoleConstraint = new Constraint();
        _authAnyRoleConstraint.setAuthenticate(true);
        _authAnyRoleConstraint.setName("auth");
        _authAnyRoleConstraint.setRoles(new String[]{Constraint.ANY_ROLE});
        ConstraintMapping mapping1 = new ConstraintMapping();
<<<<<<< HEAD
        mapping1.setServletPathSpec("/auth/*");
        mapping1.setConstraint(constraint1);
=======
        mapping1.setPathSpec("/auth/*");
        mapping1.setConstraint(_authAnyRoleConstraint);
>>>>>>> 324ab668

        _authAdminConstraint = new Constraint();
        _authAdminConstraint.setAuthenticate(true);
        _authAdminConstraint.setName("admin");
        _authAdminConstraint.setRoles(new String[]{"administrator"});
        ConstraintMapping mapping2 = new ConstraintMapping();
<<<<<<< HEAD
        mapping2.setServletPathSpec("/admin/*");
        mapping2.setConstraint(constraint2);
=======
        mapping2.setPathSpec("/admin/*");
        mapping2.setConstraint(_authAdminConstraint);
>>>>>>> 324ab668
        mapping2.setMethod("GET");
        ConstraintMapping mapping2o = new ConstraintMapping();
        mapping2o.setPathSpec("/admin/*");
        mapping2o.setConstraint(_forbidConstraint);
        mapping2o.setMethodOmissions(new String[]{"GET"});

        _relaxConstraint = new Constraint();
        _relaxConstraint.setAuthenticate(false);
        _relaxConstraint.setName("relax");
        ConstraintMapping mapping3 = new ConstraintMapping();
<<<<<<< HEAD
        mapping3.setServletPathSpec("/admin/relax/*");
        mapping3.setConstraint(constraint3);
=======
        mapping3.setPathSpec("/admin/relax/*");
        mapping3.setConstraint(_relaxConstraint);
>>>>>>> 324ab668

        _loginPageConstraint = new Constraint();
        _loginPageConstraint.setAuthenticate(true);
        _loginPageConstraint.setName("loginpage");
        _loginPageConstraint.setRoles(new String[]{"administrator"});
        ConstraintMapping mapping4 = new ConstraintMapping();
<<<<<<< HEAD
        mapping4.setServletPathSpec("/testLoginPage");
        mapping4.setConstraint(constraint4);
=======
        mapping4.setPathSpec("/testLoginPage");
        mapping4.setConstraint(_loginPageConstraint);
>>>>>>> 324ab668

        _noAuthConstraint = new Constraint();
        _noAuthConstraint.setAuthenticate(false);
        _noAuthConstraint.setName("allow forbidden");
        ConstraintMapping mapping5 = new ConstraintMapping();
<<<<<<< HEAD
        mapping5.setServletPathSpec("/forbid/post");
        mapping5.setConstraint(constraint5);
=======
        mapping5.setPathSpec("/forbid/post");
        mapping5.setConstraint(_noAuthConstraint);
>>>>>>> 324ab668
        mapping5.setMethod("POST");
        ConstraintMapping mapping5o = new ConstraintMapping();
        mapping5o.setPathSpec("/forbid/post");
        mapping5o.setConstraint(_forbidConstraint);
        mapping5o.setMethodOmissions(new String[]{"POST"});

        _confidentialDataConstraint = new Constraint();
        _confidentialDataConstraint.setAuthenticate(false);
        _confidentialDataConstraint.setName("data constraint");
        _confidentialDataConstraint.setDataConstraint(Constraint.DC_CONFIDENTIAL);
        ConstraintMapping mapping6 = new ConstraintMapping();
<<<<<<< HEAD
        mapping6.setServletPathSpec("/data/*");
        mapping6.setConstraint(constraint6);
=======
        mapping6.setPathSpec("/data/*");
        mapping6.setConstraint(_confidentialDataConstraint);
>>>>>>> 324ab668

        _anyUserAuthConstraint = new Constraint();
        _anyUserAuthConstraint.setAuthenticate(true);
        _anyUserAuthConstraint.setName("** constraint");
        _anyUserAuthConstraint.setRoles(new String[]{
            Constraint.ANY_AUTH, "user"
        }); //the "user" role is superfluous once ** has been defined
        ConstraintMapping mapping7 = new ConstraintMapping();
<<<<<<< HEAD
        mapping7.setServletPathSpec("/starstar/*");
        mapping7.setConstraint(constraint7);

        return Arrays.asList(mapping0, mapping1, mapping2, mapping3, mapping4, mapping5, mapping6, mapping7);
    }

    @Test
    public void testConstraints() throws Exception
    {
        List<ConstraintMapping> mappings = new ArrayList<>(_security.getConstraintMappings());

        assertTrue(mappings.get(0).getConstraint().isForbidden());
        assertFalse(mappings.get(1).getConstraint().isForbidden());
        assertFalse(mappings.get(2).getConstraint().isForbidden());
        assertFalse(mappings.get(3).getConstraint().isForbidden());
=======
        mapping7.setPathSpec("/starstar/*");
        mapping7.setConstraint(_anyUserAuthConstraint);
>>>>>>> 324ab668

        return Arrays.asList(mapping0, mapping1, mapping2, mapping2o, mapping3, mapping4, mapping5, mapping5o, mapping6, mapping7);
    }

    /**
     * Test that constraint mappings added before the context starts are
     * retained, but those that are added after the context starts are not.
     * 
     * @throws Exception
     */
    @Test
    public void testDurableConstraints() throws Exception
    {
        List<ConstraintMapping> mappings =  _security.getConstraintMappings();
        assertThat("before start", getConstraintMappings().size(), Matchers.equalTo(mappings.size()));
        
        _server.start();
        
        mappings =  _security.getConstraintMappings();
        assertThat("after start", getConstraintMappings().size(), Matchers.equalTo(mappings.size()));
        
        _server.stop();
        
        //After a stop, just the durable mappings are left
        mappings = _security.getConstraintMappings();
        assertThat("after stop", getConstraintMappings().size(), Matchers.equalTo(mappings.size()));
        
        _server.start();
        
        //Verify the constraints are just the durables
        mappings = _security.getConstraintMappings();
        assertThat("after restart", getConstraintMappings().size(), Matchers.equalTo(mappings.size()));
        
        //Add a non-durable constraint
        ConstraintMapping mapping = new ConstraintMapping();
        mapping.setServletPathSpec("/xxxx/*");
        Constraint constraint = new Constraint();
        constraint.setAuthenticate(false);
        constraint.setName("transient");
        mapping.setConstraint(constraint);
        
        _security.addConstraintMapping(mapping);
        
        mappings = _security.getConstraintMappings();
        assertThat("after addition", getConstraintMappings().size() + 1, Matchers.equalTo(mappings.size()));
        
        _server.stop();
        _server.start();
        
        //After a stop, only the durable mappings remain
        mappings = _security.getConstraintMappings();
        assertThat("after addition", getConstraintMappings().size(), Matchers.equalTo(mappings.size()));
        
        //test that setConstraintMappings replaces all existing mappings whether durable or not
        
        //test setConstraintMappings in durable state
        _server.stop();
        _security.setConstraintMappings(Collections.singletonList(mapping));
        mappings = _security.getConstraintMappings();
        assertThat("after set during stop", 1, Matchers.equalTo(mappings.size()));
        _server.start();
        mappings = _security.getConstraintMappings();
        assertThat("after set after start", 1, Matchers.equalTo(mappings.size()));
       
        //test setConstraintMappings not in durable state
        _server.stop();
        _server.start();
        assertThat("no change after start", 1, Matchers.equalTo(mappings.size()));
        _security.setConstraintMappings(getConstraintMappings());
        mappings = _security.getConstraintMappings();
        assertThat("durables lost", getConstraintMappings().size(), Matchers.equalTo(mappings.size()));
        _server.stop();
        mappings = _security.getConstraintMappings();
        assertThat("no mappings", 0, Matchers.equalTo(mappings.size()));
    }
    
    /**
     * Equivalent of Servlet Spec 3.1 pg 132, sec 13.4.1.1, Example 13-1
     * &#064;ServletSecurity
     *
     * @throws Exception if test fails
     */
    @Test
    public void testSecurityElementExample131() throws Exception
    {
        ServletSecurityElement element = new ServletSecurityElement();
        List<ConstraintMapping> mappings = ConstraintSecurityHandler.createConstraintsWithMappingsForPath("foo", "/foo/*", element);
        assertTrue(mappings.isEmpty());
    }

    /**
     * Equivalent of Servlet Spec 3.1 pg 132, sec 13.4.1.1, Example 13-2
     * &#064;ServletSecurity(@HttpConstraint(transportGuarantee = TransportGuarantee.CONFIDENTIAL))
     *
     * @throws Exception if test fails
     */
    @Test
    public void testSecurityElementExample132() throws Exception
    {
        HttpConstraintElement httpConstraintElement = new HttpConstraintElement(TransportGuarantee.CONFIDENTIAL);
        ServletSecurityElement element = new ServletSecurityElement(httpConstraintElement);
        List<ConstraintMapping> mappings = ConstraintSecurityHandler.createConstraintsWithMappingsForPath("foo", "/foo/*", element);
        assertTrue(!mappings.isEmpty());
        assertEquals(1, mappings.size());
        ConstraintMapping mapping = mappings.get(0);
        assertEquals(2, mapping.getConstraint().getDataConstraint());
    }

    /**
     * Equivalent of Servlet Spec 3.1 pg 132, sec 13.4.1.1, Example 13-3
     *
     * @throws Exception if test fails
     * @ServletSecurity(@HttpConstraint(EmptyRoleSemantic.DENY))
     */
    @Test
    public void testSecurityElementExample133() throws Exception
    {
        HttpConstraintElement httpConstraintElement = new HttpConstraintElement(EmptyRoleSemantic.DENY);
        ServletSecurityElement element = new ServletSecurityElement(httpConstraintElement);
        List<ConstraintMapping> mappings = ConstraintSecurityHandler.createConstraintsWithMappingsForPath("foo", "/foo/*", element);
        assertTrue(!mappings.isEmpty());
        assertEquals(1, mappings.size());
        ConstraintMapping mapping = mappings.get(0);
        assertTrue(mapping.getConstraint().isForbidden());
    }

    /**
     * Equivalent of Servlet Spec 3.1 pg 132, sec 13.4.1.1, Example 13-4
     *
     * @throws Exception if test fails
     * @ServletSecurity(@HttpConstraint(rolesAllowed = "R1"))
     */
    @Test
    public void testSecurityElementExample134() throws Exception
    {
        HttpConstraintElement httpConstraintElement = new HttpConstraintElement(TransportGuarantee.NONE, "R1");
        ServletSecurityElement element = new ServletSecurityElement(httpConstraintElement);
        List<ConstraintMapping> mappings = ConstraintSecurityHandler.createConstraintsWithMappingsForPath("foo", "/foo/*", element);
        assertTrue(!mappings.isEmpty());
        assertEquals(1, mappings.size());
        ConstraintMapping mapping = mappings.get(0);
        assertTrue(mapping.getConstraint().getAuthenticate());
        assertTrue(mapping.getConstraint().getRoles() != null);
        assertEquals(1, mapping.getConstraint().getRoles().length);
        assertEquals("R1", mapping.getConstraint().getRoles()[0]);
        assertEquals(0, mapping.getConstraint().getDataConstraint());
    }

    /**
     * Equivalent of Servlet Spec 3.1 pg 132, sec 13.4.1.1, Example 13-5
     *
     * @throws Exception if test fails
     * @ServletSecurity((httpMethodConstraints = {
     * @HttpMethodConstraint(value = "GET", rolesAllowed = "R1"),
     * @HttpMethodConstraint(value = "POST", rolesAllowed = "R1",
     * transportGuarantee = TransportGuarantee.CONFIDENTIAL)})
     */
    @Test
    public void testSecurityElementExample135() throws Exception
    {
        List<HttpMethodConstraintElement> methodElements = new ArrayList<HttpMethodConstraintElement>();
        methodElements.add(new HttpMethodConstraintElement("GET", new HttpConstraintElement(TransportGuarantee.NONE, "R1")));
        methodElements.add(new HttpMethodConstraintElement("POST", new HttpConstraintElement(TransportGuarantee.CONFIDENTIAL, "R1")));
        ServletSecurityElement element = new ServletSecurityElement(methodElements);
        List<ConstraintMapping> mappings = ConstraintSecurityHandler.createConstraintsWithMappingsForPath("foo", "/foo/*", element);
        assertTrue(!mappings.isEmpty());
        assertEquals(2, mappings.size());
        assertEquals("GET", mappings.get(0).getMethod());
        assertEquals("R1", mappings.get(0).getConstraint().getRoles()[0]);
        assertTrue(mappings.get(0).getMethodOmissions() == null);
        assertEquals(0, mappings.get(0).getConstraint().getDataConstraint());
        assertEquals("POST", mappings.get(1).getMethod());
        assertEquals("R1", mappings.get(1).getConstraint().getRoles()[0]);
        assertEquals(2, mappings.get(1).getConstraint().getDataConstraint());
        assertTrue(mappings.get(1).getMethodOmissions() == null);
    }

    /**
     * Equivalent of Servlet Spec 3.1 pg 132, sec 13.4.1.1, Example 13-6
     *
     * @throws Exception if test fails
     * @ServletSecurity(value = @HttpConstraint(rolesAllowed = "R1"), httpMethodConstraints = @HttpMethodConstraint("GET"))
     */
    @Test
    public void testSecurityElementExample136() throws Exception
    {
        List<HttpMethodConstraintElement> methodElements = new ArrayList<HttpMethodConstraintElement>();
        methodElements.add(new HttpMethodConstraintElement("GET"));
        ServletSecurityElement element = new ServletSecurityElement(new HttpConstraintElement(TransportGuarantee.NONE, "R1"), methodElements);
        List<ConstraintMapping> mappings = ConstraintSecurityHandler.createConstraintsWithMappingsForPath("foo", "/foo/*", element);
        assertTrue(!mappings.isEmpty());
        assertEquals(2, mappings.size());
        assertTrue(mappings.get(0).getMethodOmissions() != null);
        assertEquals("GET", mappings.get(0).getMethodOmissions()[0]);
        assertTrue(mappings.get(0).getConstraint().getAuthenticate());
        assertEquals("R1", mappings.get(0).getConstraint().getRoles()[0]);
        assertEquals("GET", mappings.get(1).getMethod());
        assertTrue(mappings.get(1).getMethodOmissions() == null);
        assertEquals(0, mappings.get(1).getConstraint().getDataConstraint());
        assertFalse(mappings.get(1).getConstraint().getAuthenticate());
    }

    /**
     * Equivalent of Servlet Spec 3.1 pg 132, sec 13.4.1.1, Example 13-7
     *
     * @throws Exception if test fails
     * @ServletSecurity(value = @HttpConstraint(rolesAllowed = "R1"),
     * httpMethodConstraints = @HttpMethodConstraint(value="TRACE",
     * emptyRoleSemantic = EmptyRoleSemantic.DENY))
     */
    @Test
    public void testSecurityElementExample137() throws Exception
    {
        List<HttpMethodConstraintElement> methodElements = new ArrayList<HttpMethodConstraintElement>();
        methodElements.add(new HttpMethodConstraintElement("TRACE", new HttpConstraintElement(EmptyRoleSemantic.DENY)));
        ServletSecurityElement element = new ServletSecurityElement(new HttpConstraintElement(TransportGuarantee.NONE, "R1"), methodElements);
        List<ConstraintMapping> mappings = ConstraintSecurityHandler.createConstraintsWithMappingsForPath("foo", "/foo/*", element);
        assertTrue(!mappings.isEmpty());
        assertEquals(2, mappings.size());
        assertTrue(mappings.get(0).getMethodOmissions() != null);
        assertEquals("TRACE", mappings.get(0).getMethodOmissions()[0]);
        assertTrue(mappings.get(0).getConstraint().getAuthenticate());
        assertEquals("R1", mappings.get(0).getConstraint().getRoles()[0]);
        assertEquals("TRACE", mappings.get(1).getMethod());
        assertTrue(mappings.get(1).getMethodOmissions() == null);
        assertEquals(0, mappings.get(1).getConstraint().getDataConstraint());
        assertTrue(mappings.get(1).getConstraint().isForbidden());
    }

    @Test
    public void testUncoveredHttpMethodDetection() throws Exception
    {
        //Test no methods named
        Constraint constraint1 = new Constraint();
        constraint1.setAuthenticate(true);
        constraint1.setName("** constraint");
        constraint1.setRoles(new String[]{Constraint.ANY_AUTH, "user"}); //No methods named, no uncovered methods
        ConstraintMapping mapping1 = new ConstraintMapping();
        mapping1.setServletPathSpec("/starstar/*");
        mapping1.setConstraint(constraint1);

        _security.setConstraintMappings(Collections.singletonList(mapping1));
        _security.setAuthenticator(new BasicAuthenticator());
        _server.start();

        Set<PathSpec> uncoveredPaths = _security.getPathsWithUncoveredHttpMethods();
        assertTrue(uncoveredPaths.isEmpty()); //no uncovered methods

        //Test only an explicitly named method, no omissions to cover other methods
        Constraint constraint2 = new Constraint();
        constraint2.setAuthenticate(true);
        constraint2.setName("user constraint");
        constraint2.setRoles(new String[]{"user"});
        ConstraintMapping mapping2 = new ConstraintMapping();
        mapping2.setServletPathSpec("/user/*");
        mapping2.setMethod("GET");
        mapping2.setConstraint(constraint2);

        _security.addConstraintMapping(mapping2);
        uncoveredPaths = _security.getPathsWithUncoveredHttpMethods();
        assertNotNull(uncoveredPaths);
        assertEquals(1, uncoveredPaths.size());
        assertThat(new ServletPathSpec("/user/*"), is(in(uncoveredPaths)));

        //Test an explicitly named method with an http-method-omission to cover all other methods
        Constraint constraint2a = new Constraint();
        constraint2a.setAuthenticate(true);
        constraint2a.setName("forbid constraint");
        ConstraintMapping mapping2a = new ConstraintMapping();
        mapping2a.setServletPathSpec("/user/*");
        mapping2a.setMethodOmissions(new String[]{"GET"});
        mapping2a.setConstraint(constraint2a);

        _security.addConstraintMapping(mapping2a);
        uncoveredPaths = _security.getPathsWithUncoveredHttpMethods();
        assertNotNull(uncoveredPaths);
        assertEquals(0, uncoveredPaths.size());

        //Test an http-method-omission only
        Constraint constraint3 = new Constraint();
        constraint3.setAuthenticate(true);
        constraint3.setName("omit constraint");
        ConstraintMapping mapping3 = new ConstraintMapping();
        mapping3.setServletPathSpec("/omit/*");
        mapping3.setMethodOmissions(new String[]{"GET", "POST"});
        mapping3.setConstraint(constraint3);

        _security.addConstraintMapping(mapping3);
        uncoveredPaths = _security.getPathsWithUncoveredHttpMethods();
        assertNotNull(uncoveredPaths);
        assertThat(new ServletPathSpec("/omit/*"), is(in(uncoveredPaths)));

        _security.setDenyUncoveredHttpMethods(true);
        uncoveredPaths = _security.getPathsWithUncoveredHttpMethods();
        assertNotNull(uncoveredPaths);
        assertEquals(0, uncoveredPaths.size());
    }

    public static Stream<Arguments> basicScenarios()
    {
        List<Arguments> scenarios = new ArrayList<>();

        scenarios.add(Arguments.of(
            new Scenario(
                "GET /ctx/noauth/info HTTP/1.0\r\n\r\n",
                HttpStatus.OK_200
            )
        ));

        scenarios.add(Arguments.of(
            new Scenario(
                "GET /ctx/forbid/info HTTP/1.0\r\n\r\n",
                HttpStatus.FORBIDDEN_403
            )
        ));

        scenarios.add(Arguments.of(
            new Scenario(
                "GET /ctx/auth/info HTTP/1.0\r\n\r\n",
                HttpStatus.UNAUTHORIZED_401,
                (response) ->
                {
                    String authHeader = response.get(HttpHeader.WWW_AUTHENTICATE);
                    assertThat(response.toString(), authHeader, containsString("basic realm=\"TestRealm\""));
                }
            )
        ));

        scenarios.add(Arguments.of(
            new Scenario(
                "POST /ctx/auth/info HTTP/1.1\r\n" +
                    "Host: test\r\n" +
                    "Content-Length: 10\r\n" +
                    "\r\n" +
                    "0123456789",
                HttpStatus.UNAUTHORIZED_401,
                (response) ->
                {
                    String authHeader = response.get(HttpHeader.WWW_AUTHENTICATE);
                    assertThat(response.toString(), authHeader, containsString("basic realm=\"TestRealm\""));
                    assertThat(response.get(HttpHeader.CONNECTION), nullValue());
                }
            )
        ));

        scenarios.add(Arguments.of(
            new Scenario(
                "POST /ctx/auth/info HTTP/1.1\r\n" +
                    "Host: test\r\n" +
                    "Content-Length: 10\r\n" +
                    "\r\n" +
                    "012345",
                HttpStatus.UNAUTHORIZED_401,
                (response) ->
                {
                    String authHeader = response.get(HttpHeader.WWW_AUTHENTICATE);
                    assertThat(response.toString(), authHeader, containsString("basic realm=\"TestRealm\""));
                    assertThat(response.get(HttpHeader.CONNECTION), is("close"));
                }
            )
        ));

        scenarios.add(Arguments.of(
            new Scenario(
                "GET /ctx/auth/info HTTP/1.0\r\n" +
                    "Authorization: Basic " + authBase64("user:wrong") + "\r\n" +
                    "\r\n",
                HttpStatus.UNAUTHORIZED_401,
                (response) ->
                {
                    String authHeader = response.get(HttpHeader.WWW_AUTHENTICATE);
                    assertThat(response.toString(), authHeader, containsString("basic realm=\"TestRealm\""));
                }
            )
        ));

        scenarios.add(Arguments.of(
            new Scenario(
                "GET /ctx/auth/info HTTP/1.0\r\n" +
                    "Authorization: Basic " + authBase64("user:password") + "\r\n" +
                    "\r\n",
                HttpStatus.OK_200
            )
        ));

        scenarios.add(Arguments.of(
            new Scenario(
                "POST /ctx/auth/info HTTP/1.0\r\n" +
                    "Content-Length: 10\r\n" +
                    "Authorization: Basic " + authBase64("user:password") + "\r\n" +
                    "\r\n" +
                    "0123456789",
                HttpStatus.OK_200
            )
        ));

        // == test admin
        scenarios.add(Arguments.of(
            new Scenario(
                "GET /ctx/admin/info HTTP/1.0\r\n\r\n",
                HttpStatus.UNAUTHORIZED_401,
                (response) ->
                {
                    String authHeader = response.get(HttpHeader.WWW_AUTHENTICATE);
                    assertThat(response.toString(), authHeader, containsString("basic realm=\"TestRealm\""));
                }
            )
        ));

        scenarios.add(Arguments.of(
            new Scenario(
                "GET /ctx/admin/info HTTP/1.0\r\n" +
                    "Authorization: Basic " + authBase64("admin:wrong") + "\r\n" +
                    "\r\n",
                HttpStatus.UNAUTHORIZED_401,
                (response) ->
                {
                    String authHeader = response.get(HttpHeader.WWW_AUTHENTICATE);
                    assertThat(response.toString(), authHeader, containsString("basic realm=\"TestRealm\""));
                }
            )
        ));

        scenarios.add(Arguments.of(
            new Scenario(
                "GET /ctx/admin/info HTTP/1.0\r\n" +
                    "Authorization: Basic " + authBase64("user:password") + "\r\n" +
                    "\r\n",
                HttpStatus.FORBIDDEN_403,
                (response) ->
                {
                    assertThat(response.getContent(), containsString("!role"));
                }
            )
        ));

        scenarios.add(Arguments.of(
            new Scenario(
                "GET /ctx/admin/info HTTP/1.0\r\n" +
                    "Authorization: Basic " + authBase64("admin:password") + "\r\n" +
                    "\r\n",
                HttpStatus.OK_200)
        ));

        scenarios.add(Arguments.of(
            new Scenario(
                "GET /ctx/admin/relax/info HTTP/1.0\r\n\r\n",
                HttpStatus.OK_200
            )
        ));

        // == check GET is in role administrator
        scenarios.add(Arguments.of(
            new Scenario(
                "GET /ctx/omit/x HTTP/1.0\r\n" +
                    "Authorization: Basic " + authBase64("admin:password") + "\r\n" +
                    "\r\n",
                HttpStatus.OK_200

            )
        ));

        // == check POST is in role user
        scenarios.add(Arguments.of(
            new Scenario(
                "POST /ctx/omit/x HTTP/1.0\r\n" +
                    "Authorization: Basic " + authBase64("user2:password") + "\r\n" +
                    "\r\n", HttpStatus.OK_200)
        ));

        // == check POST can be in role foo too
        scenarios.add(Arguments.of(
            new Scenario(
                "POST /ctx/omit/x HTTP/1.0\r\n" +
                    "Authorization: Basic " + authBase64("user3:password") + "\r\n" +
                    "\r\n",
                HttpStatus.OK_200)
        ));

        // == check HEAD cannot be in role user
        scenarios.add(Arguments.of(
            new Scenario(
                "HEAD /ctx/omit/x HTTP/1.0\r\n" +
                    "Authorization: Basic " + authBase64("user2:password") + "\r\n" +
                    "\r\n",
                HttpStatus.FORBIDDEN_403)
        ));

        return scenarios.stream();
    }

    @ParameterizedTest
    @MethodSource("basicScenarios")
    public void testBasic(Scenario scenario) throws Exception
    {
        List<ConstraintMapping> list = new ArrayList<>(getConstraintMappings());

        Constraint constraint6 = new Constraint();
        constraint6.setAuthenticate(true);
        constraint6.setName("omit HEAD and GET");
        constraint6.setRoles(new String[]{"user"});
        ConstraintMapping mapping6 = new ConstraintMapping();
        mapping6.setServletPathSpec("/omit/*");
        mapping6.setConstraint(constraint6);
        mapping6.setMethodOmissions(new String[]{
            "GET", "HEAD"
        }); //requests for every method except GET and HEAD must be in role "user"
        list.add(mapping6);

        Constraint constraint7 = new Constraint();
        constraint7.setAuthenticate(true);
        constraint7.setName("non-omitted GET");
        constraint7.setRoles(new String[]{"administrator"});
        ConstraintMapping mapping7 = new ConstraintMapping();
        mapping7.setServletPathSpec("/omit/*");
        mapping7.setConstraint(constraint7);
        mapping7.setMethod("GET"); //requests for GET must be in role "admin"
        list.add(mapping7);

        Constraint constraint8 = new Constraint();
        constraint8.setAuthenticate(true);
        constraint8.setName("non specific");
        constraint8.setRoles(new String[]{"foo"});
        ConstraintMapping mapping8 = new ConstraintMapping();
<<<<<<< HEAD
        mapping8.setServletPathSpec("/omit/*");
        mapping8.setConstraint(constraint8);//requests for all methods must be in role "foo"
=======
        mapping8.setPathSpec("/omit/*");
        mapping8.setConstraint(constraint8); //requests for all methods must be in role "foo"
>>>>>>> 324ab668
        list.add(mapping8);

        Set<String> knownRoles = new HashSet<>();
        knownRoles.add("user");
        knownRoles.add("administrator");
        knownRoles.add("foo");

        _security.setConstraintMappings(list, knownRoles);

        _security.setAuthenticator(new BasicAuthenticator());
        try
        {
            _server.start();
            String rawResponse = _connector.getResponse(scenario.rawRequest);
            HttpTester.Response response = HttpTester.parseResponse(rawResponse);
            assertThat(response.toString(), response.getStatus(), is(scenario.expectedStatus));
            if (scenario.extraAsserts != null)
                scenario.extraAsserts.accept(response);
        }
        finally
        {
            _server.stop();
        }
    }

    private static String CNONCE = "1234567890";

    private String digest(String nonce, String username, String password, String uri, String nc) throws Exception
    {
        MessageDigest md = MessageDigest.getInstance("MD5");
        byte[] ha1;
        // calc A1 digest
        md.update(username.getBytes(ISO_8859_1));
        md.update((byte)':');
        md.update("TestRealm".getBytes(ISO_8859_1));
        md.update((byte)':');
        md.update(password.getBytes(ISO_8859_1));
        ha1 = md.digest();
        // calc A2 digest
        md.reset();
        md.update("GET".getBytes(ISO_8859_1));
        md.update((byte)':');
        md.update(uri.getBytes(ISO_8859_1));
        byte[] ha2 = md.digest();

        // calc digest
        // request-digest = <"> < KD ( H(A1), unq(nonce-value) ":"
        // nc-value ":" unq(cnonce-value) ":" unq(qop-value) ":" H(A2) )
        // <">
        // request-digest = <"> < KD ( H(A1), unq(nonce-value) ":" H(A2)
        // ) > <">

        md.update(TypeUtil.toString(ha1, 16).getBytes(ISO_8859_1));
        md.update((byte)':');
        md.update(nonce.getBytes(ISO_8859_1));
        md.update((byte)':');
        md.update(nc.getBytes(ISO_8859_1));
        md.update((byte)':');
        md.update(CNONCE.getBytes(ISO_8859_1));
        md.update((byte)':');
        md.update("auth".getBytes(ISO_8859_1));
        md.update((byte)':');
        md.update(TypeUtil.toString(ha2, 16).getBytes(ISO_8859_1));
        byte[] digest = md.digest();

        // check digest
        return TypeUtil.toString(digest, 16);
    }

    @Test
    public void testDigest() throws Exception
    {
        DigestAuthenticator authenticator = new DigestAuthenticator();
        authenticator.setMaxNonceCount(5);
        _security.setAuthenticator(authenticator);
        _server.start();

        String response;
        response = _connector.getResponse("GET /ctx/noauth/info HTTP/1.0\r\n\r\n");
        assertThat(response, startsWith("HTTP/1.1 200 OK"));

        response = _connector.getResponse("GET /ctx/forbid/info HTTP/1.0\r\n\r\n");
        assertThat(response, startsWith("HTTP/1.1 403 Forbidden"));
        response = _connector.getResponse("GET /ctx/auth/info HTTP/1.0\r\n\r\n");
        assertThat(response, startsWith("HTTP/1.1 401 Unauthorized"));
        assertThat(response, containsString("WWW-Authenticate: Digest realm=\"TestRealm\""));

        Pattern nonceP = Pattern.compile("nonce=\"([^\"]*)\",");
        Matcher matcher = nonceP.matcher(response);
        assertTrue(matcher.find());
        String nonce = matcher.group(1);

        //wrong password
        String digest = digest(nonce, "user", "WRONG", "/ctx/auth/info", "1");
        response = _connector.getResponse("GET /ctx/auth/info HTTP/1.0\r\n" +
            "Authorization: Digest username=\"user\", qop=auth, cnonce=\"1234567890\", uri=\"/ctx/auth/info\", realm=\"TestRealm\", " +
            "nc=1, " +
            "nonce=\"" + nonce + "\", " +
            "response=\"" + digest + "\"\r\n" +
            "\r\n");
        assertThat(response, startsWith("HTTP/1.1 401 Unauthorized"));

        // right password
        digest = digest(nonce, "user", "password", "/ctx/auth/info", "2");
        response = _connector.getResponse("GET /ctx/auth/info HTTP/1.0\r\n" +
            "Authorization: Digest username=\"user\", qop=auth, cnonce=\"1234567890\", uri=\"/ctx/auth/info\", realm=\"TestRealm\", " +
            "nc=2, " +
            "nonce=\"" + nonce + "\", " +
            "response=\"" + digest + "\"\r\n" +
            "\r\n");
        assertThat(response, startsWith("HTTP/1.1 200 OK"));

        // once only
        digest = digest(nonce, "user", "password", "/ctx/auth/info", "2");
        response = _connector.getResponse("GET /ctx/auth/info HTTP/1.0\r\n" +
            "Authorization: Digest username=\"user\", qop=auth, cnonce=\"1234567890\", uri=\"/ctx/auth/info\", realm=\"TestRealm\", " +
            "nc=2, " +
            "nonce=\"" + nonce + "\", " +
            "response=\"" + digest + "\"\r\n" +
            "\r\n");
        assertThat(response, startsWith("HTTP/1.1 401 Unauthorized"));

        // increasing
        digest = digest(nonce, "user", "password", "/ctx/auth/info", "4");
        response = _connector.getResponse("GET /ctx/auth/info HTTP/1.0\r\n" +
            "Authorization: Digest username=\"user\", qop=auth, cnonce=\"1234567890\", uri=\"/ctx/auth/info\", realm=\"TestRealm\", " +
            "nc=4, " +
            "nonce=\"" + nonce + "\", " +
            "response=\"" + digest + "\"\r\n" +
            "\r\n");
        assertThat(response, startsWith("HTTP/1.1 200 OK"));

        // out of order
        digest = digest(nonce, "user", "password", "/ctx/auth/info", "3");
        response = _connector.getResponse("GET /ctx/auth/info HTTP/1.0\r\n" +
            "Authorization: Digest username=\"user\", qop=auth, cnonce=\"1234567890\", uri=\"/ctx/auth/info\", realm=\"TestRealm\", " +
            "nc=3, " +
            "nonce=\"" + nonce + "\", " +
            "response=\"" + digest + "\"\r\n" +
            "\r\n");
        assertThat(response, startsWith("HTTP/1.1 200 OK"));

        // stale
        digest = digest(nonce, "user", "password", "/ctx/auth/info", "5");
        response = _connector.getResponse("GET /ctx/auth/info HTTP/1.0\r\n" +
            "Authorization: Digest username=\"user\", qop=auth, cnonce=\"1234567890\", uri=\"/ctx/auth/info\", realm=\"TestRealm\", " +
            "nc=5, " +
            "nonce=\"" + nonce + "\", " +
            "response=\"" + digest + "\"\r\n" +
            "\r\n");
        assertThat(response, startsWith("HTTP/1.1 401 Unauthorized"));
        assertThat(response, containsString("stale=true"));
    }

    @Test
    public void testFormDispatch() throws Exception
    {
        _security.setAuthenticator(new FormAuthenticator("/testLoginPage", "/testErrorPage", true));
        _server.start();

        String response;

        response = _connector.getResponse("GET /ctx/noauth/info HTTP/1.0\r\n\r\n");
        assertThat(response, startsWith("HTTP/1.1 200 OK"));

        response = _connector.getResponse("GET /ctx/forbid/info HTTP/1.0\r\n\r\n");
        assertThat(response, startsWith("HTTP/1.1 403 Forbidden"));

        response = _connector.getResponse("GET /ctx/auth/info HTTP/1.0\r\n\r\n");
        assertThat(response, containsString("Cache-Control: no-cache"));
        assertThat(response, containsString("Expires"));
        assertThat(response, containsString("URI=/ctx/testLoginPage"));

        String session = response.substring(response.indexOf("JSESSIONID=") + 11, response.indexOf("; Path=/ctx"));

        response = _connector.getResponse("POST /ctx/j_security_check HTTP/1.0\r\n" +
            "Cookie: JSESSIONID=" + session + "\r\n" +
            "Content-Type: application/x-www-form-urlencoded\r\n" +
            "Content-Length: 31\r\n" +
            "\r\n" +
            "j_username=user&j_password=wrong\r\n");
        assertThat(response, containsString("testErrorPage"));

        response = _connector.getResponse("POST /ctx/j_security_check HTTP/1.0\r\n" +
            "Cookie: JSESSIONID=" + session + "\r\n" +
            "Content-Type: application/x-www-form-urlencoded\r\n" +
            "Content-Length: 35\r\n" +
            "\r\n" +
            "j_username=user&j_password=password\r\n");
        assertThat(response, startsWith("HTTP/1.1 302 "));
        assertThat(response, containsString("Location"));
        assertThat(response, containsString("Location"));
        assertThat(response, containsString("/ctx/auth/info"));
        session = response.substring(response.indexOf("JSESSIONID=") + 11, response.indexOf("; Path=/ctx"));

        response = _connector.getResponse("GET /ctx/auth/info HTTP/1.0\r\n" +
            "Cookie: JSESSIONID=" + session + "\r\n" +
            "\r\n");
        assertThat(response, startsWith("HTTP/1.1 200 OK"));

        response = _connector.getResponse("GET /ctx/admin/info HTTP/1.0\r\n" +
            "Cookie: JSESSIONID=" + session + "\r\n" +
            "\r\n");
        assertThat(response, startsWith("HTTP/1.1 403"));
        assertThat(response, containsString("!role"));
    }

    @Test
    public void testFormRedirect() throws Exception
    {
        _security.setAuthenticator(new FormAuthenticator("/testLoginPage", "/testErrorPage", false));
        _server.start();

        String response;

        response = _connector.getResponse("GET /ctx/noauth/info HTTP/1.0\r\n\r\n");
        assertThat(response, startsWith("HTTP/1.1 200 OK"));
        assertThat(response, not(containsString("JSESSIONID=")));

        response = _connector.getResponse("GET /ctx/forbid/info HTTP/1.0\r\n\r\n");
        assertThat(response, startsWith("HTTP/1.1 403 Forbidden"));
        assertThat(response, not(containsString("JSESSIONID=")));

        response = _connector.getResponse("GET /ctx/auth/info HTTP/1.0\r\n\r\n");
        assertThat(response, containsString(" 302 Found"));
        assertThat(response, containsString("/ctx/testLoginPage"));
        assertThat(response, containsString("JSESSIONID="));
        String session = response.substring(response.indexOf("JSESSIONID=") + 11, response.indexOf("; Path=/ctx"));

        response = _connector.getResponse("GET /ctx/testLoginPage HTTP/1.0\r\n" +
            "Cookie: JSESSIONID=" + session + "\r\n" +
            "\r\n");
        assertThat(response, containsString(" 200 OK"));
        assertThat(response, containsString("URI=/ctx/testLoginPage"));
        assertThat(response, not(containsString("JSESSIONID=" + session)));

        response = _connector.getResponse("POST /ctx/j_security_check HTTP/1.0\r\n" +
            "Cookie: JSESSIONID=" + session + "\r\n" +
            "Content-Type: application/x-www-form-urlencoded\r\n" +
            "Content-Length: 32\r\n" +
            "\r\n" +
            "j_username=user&j_password=wrong");
        assertThat(response, containsString("Location"));
        assertThat(response, not(containsString("JSESSIONID=" + session)));

        response = _connector.getResponse("POST /ctx/j_security_check HTTP/1.0\r\n" +
            "Cookie: JSESSIONID=" + session + "\r\n" +
            "Content-Type: application/x-www-form-urlencoded\r\n" +
            "Content-Length: 35\r\n" +
            "\r\n" +
            "j_username=user&j_password=password");
        assertThat(response, startsWith("HTTP/1.1 302 "));
        assertThat(response, containsString("Location"));
        assertThat(response, containsString("/ctx/auth/info"));
        assertThat(response, containsString("JSESSIONID="));
        assertThat(response, not(containsString("JSESSIONID=" + session)));
        session = response.substring(response.indexOf("JSESSIONID=") + 11, response.indexOf("; Path=/ctx"));

        response = _connector.getResponse("GET /ctx/auth/info HTTP/1.0\r\n" +
            "Cookie: JSESSIONID=" + session + "\r\n" +
            "\r\n");
        assertThat(response, startsWith("HTTP/1.1 200 OK"));
        assertThat(response, containsString("JSESSIONID=" + session));

        response = _connector.getResponse("GET /ctx/admin/info HTTP/1.0\r\n" +
            "Cookie: JSESSIONID=" + session + "\r\n" +
            "\r\n");
        assertThat(response, startsWith("HTTP/1.1 403"));
        assertThat(response, containsString("!role"));
        assertThat(response, not(containsString("JSESSIONID=" + session)));
    }

    @Test
    public void testFormPostRedirect() throws Exception
    {
        _security.setAuthenticator(new FormAuthenticator("/testLoginPage", "/testErrorPage", false));
        _server.start();

        String response;

        response = _connector.getResponse("GET /ctx/noauth/info HTTP/1.0\r\n\r\n");
        assertThat(response, startsWith("HTTP/1.1 200 OK"));

        response = _connector.getResponse("GET /ctx/forbid/info HTTP/1.0\r\n\r\n");
        assertThat(response, startsWith("HTTP/1.1 403 Forbidden"));

        response = _connector.getResponse("POST /ctx/auth/info HTTP/1.0\r\n" +
            "Content-Type: application/x-www-form-urlencoded\r\n" +
            "Content-Length: 27\r\n" +
            "\r\n" +
            "test_parameter=test_value\r\n");
        assertThat(response, containsString(" 302 Found"));
        assertThat(response, containsString("/ctx/testLoginPage"));
        String session = response.substring(response.indexOf("JSESSIONID=") + 11, response.indexOf("; Path=/ctx"));

        response = _connector.getResponse("GET /ctx/testLoginPage HTTP/1.0\r\n" +
            "Cookie: JSESSIONID=" + session + "\r\n" +
            "\r\n");
        assertThat(response, containsString(" 200 OK"));
        assertThat(response, containsString("URI=/ctx/testLoginPage"));

        response = _connector.getResponse("POST /ctx/j_security_check HTTP/1.0\r\n" +
            "Cookie: JSESSIONID=" + session + "\r\n" +
            "Content-Type: application/x-www-form-urlencoded\r\n" +
            "Content-Length: 31\r\n" +
            "\r\n" +
            "j_username=user&j_password=wrong\r\n");

        assertThat(response, containsString("Location"));

        response = _connector.getResponse("POST /ctx/j_security_check HTTP/1.0\r\n" +
            "Cookie: JSESSIONID=" + session + "\r\n" +
            "Content-Type: application/x-www-form-urlencoded\r\n" +
            "Content-Length: 35\r\n" +
            "\r\n" +
            "j_username=user&j_password=password\r\n");
        assertThat(response, startsWith("HTTP/1.1 302 "));
        assertThat(response, containsString("Location"));
        assertThat(response, containsString("/ctx/auth/info"));
        session = response.substring(response.indexOf("JSESSIONID=") + 11, response.indexOf("; Path=/ctx"));

        // sneak in other request
        response = _connector.getResponse("GET /ctx/auth/other HTTP/1.0\r\n" +
            "Cookie: JSESSIONID=" + session + "\r\n" +
            "\r\n");
        assertThat(response, startsWith("HTTP/1.1 200 OK"));
        assertThat(response, not(containsString("test_value")));

        // retry post as GET
        response = _connector.getResponse("GET /ctx/auth/info HTTP/1.0\r\n" +
            "Cookie: JSESSIONID=" + session + "\r\n" +
            "\r\n");
        assertThat(response, startsWith("HTTP/1.1 200 OK"));
        assertThat(response, containsString("test_value"));

        response = _connector.getResponse("GET /ctx/admin/info HTTP/1.0\r\n" +
            "Cookie: JSESSIONID=" + session + "\r\n" +
            "\r\n");
        assertThat(response, startsWith("HTTP/1.1 403"));
        assertThat(response, containsString("!role"));
    }

    @Test
    public void testNonFormPostRedirectHttp10() throws Exception
    {
        _security.setAuthenticator(new FormAuthenticator("/testLoginPage", "/testErrorPage", false));
        _server.start();

        String response = _connector.getResponse("POST /ctx/auth/info HTTP/1.0\r\n" +
            "Content-Type: text/plain\r\n" +
            "Connection: keep-alive\r\n" +
            "Content-Length: 10\r\n" +
            "\r\n" +
            "0123456789\r\n");
        assertThat(response, containsString(" 302 Found"));
        assertThat(response, containsString("/ctx/testLoginPage"));
        assertThat(response, not(containsString("Connection: close")));
        assertThat(response, containsString("Connection: keep-alive"));

        response = _connector.getResponse("POST /ctx/auth/info HTTP/1.0\r\n" +
            "Host: localhost\r\n" +
            "Content-Type: text/plain\r\n" +
            "Connection: keep-alive\r\n" +
            "Content-Length: 10\r\n" +
            "\r\n" +
            "012345\r\n");
        assertThat(response, containsString(" 302 Found"));
        assertThat(response, containsString("/ctx/testLoginPage"));
        assertThat(response, not(containsString("Connection: keep-alive")));
    }

    @Test
    public void testNonFormPostRedirectHttp11() throws Exception
    {
        _security.setAuthenticator(new FormAuthenticator("/testLoginPage", "/testErrorPage", false));
        _server.start();

        String response = _connector.getResponse("POST /ctx/auth/info HTTP/1.1\r\n" +
            "Host: test\r\n" +
            "Content-Type: text/plain\r\n" +
            "Content-Length: 10\r\n" +
            "\r\n" +
            "0123456789\r\n");
        assertThat(response, containsString(" 303 See Other"));
        assertThat(response, containsString("/ctx/testLoginPage"));
        assertThat(response, not(containsString("Connection: close")));

        response = _connector.getResponse("POST /ctx/auth/info HTTP/1.1\r\n" +
            "Host: test\r\n" +
            "Host: localhost\r\n" +
            "Content-Type: text/plain\r\n" +
            "Content-Length: 10\r\n" +
            "\r\n" +
            "012345\r\n");
        assertThat(response, containsString(" 303 See Other"));
        assertThat(response, containsString("/ctx/testLoginPage"));
        assertThat(response, containsString("Connection: close"));
    }

    @Test
    public void testFormNoCookies() throws Exception
    {
        _security.setAuthenticator(new FormAuthenticator("/testLoginPage", "/testErrorPage", false));
        _server.start();

        String response;

        response = _connector.getResponse("GET /ctx/noauth/info HTTP/1.0\r\n\r\n");
        assertThat(response, startsWith("HTTP/1.1 200 OK"));

        response = _connector.getResponse("GET /ctx/forbid/info HTTP/1.0\r\n\r\n");
        assertThat(response, startsWith("HTTP/1.1 403 Forbidden"));

        response = _connector.getResponse("GET /ctx/auth/info HTTP/1.0\r\n\r\n");
        assertThat(response, containsString(" 302 Found"));
        assertThat(response, containsString("/ctx/testLoginPage"));
        int jsession = response.indexOf(";jsessionid=");
        String session = response.substring(jsession + 12, response.indexOf("\r\n", jsession));

        response = _connector.getResponse("GET /ctx/testLoginPage;jsessionid=" + session + ";other HTTP/1.0\r\n" +
            "\r\n");
        assertThat(response, containsString(" 200 OK"));
        assertThat(response, containsString("URI=/ctx/testLoginPage"));

        response = _connector.getResponse("POST /ctx/j_security_check;jsessionid=" + session + ";other HTTP/1.0\r\n" +
            "Content-Type: application/x-www-form-urlencoded\r\n" +
            "Content-Length: 31\r\n" +
            "\r\n" +
            "j_username=user&j_password=wrong\r\n");
        assertThat(response, containsString("Location"));

        response = _connector.getResponse("POST /ctx/j_security_check;jsessionid=" + session + ";other HTTP/1.0\r\n" +
            "Content-Type: application/x-www-form-urlencoded\r\n" +
            "Content-Length: 35\r\n" +
            "\r\n" +
            "j_username=user&j_password=password\r\n");
        assertThat(response, startsWith("HTTP/1.1 302 "));
        assertThat(response, containsString("Location"));
        assertThat(response, containsString("/ctx/auth/info"));
        session = response.substring(response.indexOf("JSESSIONID=") + 11, response.indexOf("; Path=/ctx"));

        response = _connector.getResponse("GET /ctx/auth/info;jsessionid=" + session + ";other HTTP/1.0\r\n" +
            "\r\n");
        assertThat(response, startsWith("HTTP/1.1 200 OK"));

        response = _connector.getResponse("GET /ctx/admin/info;jsessionid=" + session + ";other HTTP/1.0\r\n" +
            "\r\n");
        assertThat(response, startsWith("HTTP/1.1 403"));
        assertThat(response, containsString("!role"));
    }

    /**
     * Test Request.login() Request.logout() with FORM authenticator
     */
    @Test
    public void testFormProgrammaticLoginLogout() throws Exception
    {
        //Test programmatic login/logout within same request:
        // login  - perform programmatic login that should succeed, next request should be also logged in
        // loginfail  - perform programmatic login that should fail, next request should not be logged in
        // loginfaillogin - perform programmatic login that should fail then another that succeeds, next request should be logged in
        // loginlogin - perform successful login then try another that should fail, next request should be logged in
        // loginlogout - perform successful login then logout, next request should not be logged in
        // loginlogoutlogin - perform successful login then logout then login successfully again, next request should be logged in
        _security.setHandler(new ProgrammaticLoginRequestHandler());
        _security.setAuthenticator(new FormAuthenticator("/testLoginPage", "/testErrorPage", false));
        _server.start();

        String response;

        //login
        response = _connector.getResponse("GET /ctx/prog?action=login HTTP/1.0\r\n\r\n");
        assertThat(response, startsWith("HTTP/1.1 200 OK"));
        String session = response.substring(response.indexOf("JSESSIONID=") + 11, response.indexOf("; Path=/ctx"));
        response = _connector.getResponse("GET /ctx/prog?x=y HTTP/1.0\r\n" +
            "Cookie: JSESSIONID=" + session + "\r\n" +
            "\r\n");
        assertThat(response, startsWith("HTTP/1.1 200 OK"));
        assertThat(response, containsString("user=admin"));
        _server.stop();

        //loginfail
        _server.start();
        response = _connector.getResponse("GET /ctx/prog?action=loginfail HTTP/1.0\r\n\r\n");
        assertThat(response, startsWith("HTTP/1.1 500 Server Error"));
        if (response.contains("JSESSIONID"))
        {
            session = response.substring(response.indexOf("JSESSIONID=") + 11, response.indexOf("; Path=/ctx"));
            response = _connector.getResponse("GET /ctx/prog?x=y HTTP/1.0\r\n" +
                "Cookie: JSESSIONID=" + session + "\r\n" +
                "\r\n");
        }
        else
            response = _connector.getResponse("GET /ctx/prog?x=y HTTP/1.0\r\n\r\n");

        assertThat(response, not(containsString("user=admin")));
        _server.stop();

        //loginfaillogin
        _server.start();
        response = _connector.getResponse("GET /ctx/prog?action=loginfail HTTP/1.0\r\n\r\n");
        assertThat(response, startsWith("HTTP/1.1 500 Server Error"));
        response = _connector.getResponse("GET /ctx/prog?action=login HTTP/1.0\r\n\r\n");
        assertThat(response, startsWith("HTTP/1.1 200 OK"));
        session = response.substring(response.indexOf("JSESSIONID=") + 11, response.indexOf("; Path=/ctx"));
        response = _connector.getResponse("GET /ctx/prog?x=y HTTP/1.0\r\n" +
            "Cookie: JSESSIONID=" + session + "\r\n" +
            "\r\n");
        assertThat(response, startsWith("HTTP/1.1 200 OK"));
        assertThat(response, containsString("user=admin"));
        _server.stop();

        //loginlogin
        _server.start();
        response = _connector.getResponse("GET /ctx/prog?action=loginlogin HTTP/1.0\r\n\r\n");
        assertThat(response, startsWith("HTTP/1.1 500 Server Error"));
        session = response.substring(response.indexOf("JSESSIONID=") + 11, response.indexOf("; Path=/ctx"));
        response = _connector.getResponse("GET /ctx/prog?x=y HTTP/1.0\r\n" +
            "Cookie: JSESSIONID=" + session + "\r\n" +
            "\r\n");
        assertThat(response, startsWith("HTTP/1.1 200 OK"));
        assertThat(response, containsString("user=admin"));
        _server.stop();

        //loginlogout
        _server.start();
        response = _connector.getResponse("GET /ctx/prog?action=loginlogout HTTP/1.0\r\n\r\n");
        assertThat(response, startsWith("HTTP/1.1 200 OK"));
        session = response.substring(response.indexOf("JSESSIONID=") + 11, response.indexOf("; Path=/ctx"));
        response = _connector.getResponse("GET /ctx/prog?x=y HTTP/1.0\r\n" +
            "Cookie: JSESSIONID=" + session + "\r\n" +
            "\r\n");
        assertThat(response, startsWith("HTTP/1.1 200 OK"));
        assertThat(response, containsString("user=null"));
        _server.stop();

        //loginlogoutlogin
        _server.start();
        response = _connector.getResponse("GET /ctx/prog?action=loginlogoutlogin HTTP/1.0\r\n\r\n");
        assertThat(response, startsWith("HTTP/1.1 200 OK"));
        session = response.substring(response.indexOf("JSESSIONID=") + 11, response.indexOf("; Path=/ctx"));
        response = _connector.getResponse("GET /ctx/prog?x=y HTTP/1.0\r\n" +
            "Cookie: JSESSIONID=" + session + "\r\n" +
            "\r\n");
        assertThat(response, startsWith("HTTP/1.1 200 OK"));
        assertThat(response, containsString("user=user0"));
        _server.stop();

        //Test constraint-based login with programmatic login/logout:
        // constraintlogin - perform constraint login, followed by programmatic login which should fail (already logged in)
        _server.start();
        response = _connector.getResponse("GET /ctx/auth/info HTTP/1.0\r\n\r\n");
        assertThat(response, containsString(" 302 Found"));
        assertThat(response, containsString("/ctx/testLoginPage"));
        assertThat(response, containsString("JSESSIONID="));
        session = response.substring(response.indexOf("JSESSIONID=") + 11, response.indexOf("; Path=/ctx"));

        response = _connector.getResponse("GET /ctx/testLoginPage HTTP/1.0\r\n" +
            "Cookie: JSESSIONID=" + session + "\r\n" +
            "\r\n");
        assertThat(response, containsString(" 200 OK"));
        assertThat(response, not(containsString("JSESSIONID=" + session)));
        response = _connector.getResponse("POST /ctx/j_security_check HTTP/1.0\r\n" +
            "Cookie: JSESSIONID=" + session + "\r\n" +
            "Content-Type: application/x-www-form-urlencoded\r\n" +
            "Content-Length: 35\r\n" +
            "\r\n" +
            "j_username=user&j_password=password");
        assertThat(response, startsWith("HTTP/1.1 302 "));
        assertThat(response, containsString("Location"));
        assertThat(response, containsString("/ctx/auth/info"));
        assertThat(response, containsString("JSESSIONID="));
        assertThat(response, not(containsString("JSESSIONID=" + session)));
        session = response.substring(response.indexOf("JSESSIONID=") + 11, response.indexOf("; Path=/ctx"));
        response = _connector.getResponse("GET /ctx/prog?action=constraintlogin HTTP/1.0\r\n" +
            "Cookie: JSESSIONID=" + session + "\r\n" +
            "\r\n");
        assertThat(response, startsWith("HTTP/1.1 500 Server Error"));
        _server.stop();

        // logout - perform constraint login, followed by programmatic logout, which should succeed
        _server.start();
        response = _connector.getResponse("GET /ctx/auth/info HTTP/1.0\r\n\r\n");
        assertThat(response, containsString(" 302 Found"));
        assertThat(response, containsString("/ctx/testLoginPage"));
        assertThat(response, containsString("JSESSIONID="));
        session = response.substring(response.indexOf("JSESSIONID=") + 11, response.indexOf("; Path=/ctx"));

        response = _connector.getResponse("GET /ctx/testLoginPage HTTP/1.0\r\n" +
            "Cookie: JSESSIONID=" + session + "\r\n" +
            "\r\n");
        assertThat(response, containsString(" 200 OK"));
        assertThat(response, not(containsString("JSESSIONID=" + session)));
        response = _connector.getResponse("POST /ctx/j_security_check HTTP/1.0\r\n" +
            "Cookie: JSESSIONID=" + session + "\r\n" +
            "Content-Type: application/x-www-form-urlencoded\r\n" +
            "Content-Length: 35\r\n" +
            "\r\n" +
            "j_username=user&j_password=password");
        assertThat(response, startsWith("HTTP/1.1 302 "));
        assertThat(response, containsString("Location"));
        assertThat(response, containsString("/ctx/auth/info"));
        assertThat(response, containsString("JSESSIONID="));
        assertThat(response, not(containsString("JSESSIONID=" + session)));
        session = response.substring(response.indexOf("JSESSIONID=") + 11, response.indexOf("; Path=/ctx"));
        response = _connector.getResponse("GET /ctx/prog?action=logout HTTP/1.0\r\n" +
            "Cookie: JSESSIONID=" + session + "\r\n" +
            "\r\n");
        assertThat(response, containsString(" 200 OK"));
        response = _connector.getResponse("GET /ctx/prog?x=y HTTP/1.0\r\n" +
            "Cookie: JSESSIONID=" + session + "\r\n" +
            "\r\n");
        assertThat(response, containsString(" 200 OK"));
        assertThat(response, containsString("user=null"));
    }

    @Test
    public void testStrictBasic() throws Exception
    {
        _security.setAuthenticator(new BasicAuthenticator());
        _server.start();

        String response;
        response = _connector.getResponse("GET /ctx/noauth/info HTTP/1.0\r\n\r\n");
        assertThat(response, startsWith("HTTP/1.1 200 OK"));

        response = _connector.getResponse("GET /ctx/forbid/info HTTP/1.0\r\n\r\n");
        assertThat(response, startsWith("HTTP/1.1 403 Forbidden"));

        response = _connector.getResponse("GET /ctx/auth/info HTTP/1.0\r\n\r\n");
        assertThat(response, startsWith("HTTP/1.1 401 Unauthorized"));
        assertThat(response, containsString("WWW-Authenticate: basic realm=\"TestRealm\""));

        response = _connector.getResponse("GET /ctx/auth/info HTTP/1.0\r\n" +
            "Authorization: Basic " + authBase64("user:wrong") + "\r\n" +
            "\r\n");
        assertThat(response, startsWith("HTTP/1.1 401 Unauthorized"));
        assertThat(response, containsString("WWW-Authenticate: basic realm=\"TestRealm\""));

        response = _connector.getResponse("GET /ctx/auth/info HTTP/1.0\r\n" +
            "Authorization: Basic " + authBase64("user3:password") + "\r\n" +
            "\r\n");
        assertThat(response, startsWith("HTTP/1.1 403"));

        response = _connector.getResponse("GET /ctx/auth/info HTTP/1.0\r\n" +
            "Authorization: Basic " + authBase64("user2:password") + "\r\n" +
            "\r\n");
        assertThat(response, startsWith("HTTP/1.1 200 OK"));

        // test admin
        response = _connector.getResponse("GET /ctx/admin/info HTTP/1.0\r\n\r\n");
        assertThat(response, startsWith("HTTP/1.1 401 Unauthorized"));
        assertThat(response, containsString("WWW-Authenticate: basic realm=\"TestRealm\""));

        response = _connector.getResponse("GET /ctx/admin/info HTTP/1.0\r\n" +
            "Authorization: Basic " + authBase64("admin:wrong") + "\r\n" +
            "\r\n");
        assertThat(response, startsWith("HTTP/1.1 401 Unauthorized"));
        assertThat(response, containsString("WWW-Authenticate: basic realm=\"TestRealm\""));

        response = _connector.getResponse("GET /ctx/admin/info HTTP/1.0\r\n" +
            "Authorization: Basic " + authBase64("user:password") + "\r\n" +
            "\r\n");

        assertThat(response, startsWith("HTTP/1.1 403 "));
        assertThat(response, containsString("!role"));

        response = _connector.getResponse("GET /ctx/admin/info HTTP/1.0\r\n" +
            "Authorization: Basic " + authBase64("admin:password") + "\r\n" +
            "\r\n");
        assertThat(response, startsWith("HTTP/1.1 200 OK"));

        response = _connector.getResponse("GET /ctx/admin/relax/info HTTP/1.0\r\n\r\n");
        assertThat(response, startsWith("HTTP/1.1 200 OK"));
    }

    @Test
    public void testStrictFormDispatch()
        throws Exception
    {
        _security.setAuthenticator(new FormAuthenticator("/testLoginPage", "/testErrorPage", true));
        _server.start();

        String response;

        response = _connector.getResponse("GET /ctx/noauth/info HTTP/1.0\r\n\r\n");
        assertThat(response, startsWith("HTTP/1.1 200 OK"));

        response = _connector.getResponse("GET /ctx/forbid/info HTTP/1.0\r\n\r\n");
        assertThat(response, startsWith("HTTP/1.1 403 Forbidden"));

        response = _connector.getResponse("GET /ctx/auth/info HTTP/1.0\r\n\r\n");
        // assertThat(response,containsString(" 302 Found"));
        // assertThat(response,containsString("/ctx/testLoginPage"));
        assertThat(response, containsString("Cache-Control: no-cache"));
        assertThat(response, containsString("Expires"));
        assertThat(response, containsString("URI=/ctx/testLoginPage"));

        String session = response.substring(response.indexOf("JSESSIONID=") + 11, response.indexOf("; Path=/ctx"));

        response = _connector.getResponse("POST /ctx/j_security_check HTTP/1.0\r\n" +
            "Cookie: JSESSIONID=" + session + "\r\n" +
            "Content-Type: application/x-www-form-urlencoded\r\n" +
            "Content-Length: 31\r\n" +
            "\r\n" +
            "j_username=user&j_password=wrong\r\n");
        // assertThat(response,containsString("Location"));
        assertThat(response, containsString("testErrorPage"));

        response = _connector.getResponse("POST /ctx/j_security_check HTTP/1.0\r\n" +
            "Cookie: JSESSIONID=" + session + "\r\n" +
            "Content-Type: application/x-www-form-urlencoded\r\n" +
            "Content-Length: 36\r\n" +
            "\r\n" +
            "j_username=user0&j_password=password\r\n");
        assertThat(response, startsWith("HTTP/1.1 302 "));
        assertThat(response, containsString("Location"));
        assertThat(response, containsString("/ctx/auth/info"));
        session = response.substring(response.indexOf("JSESSIONID=") + 11, response.indexOf("; Path=/ctx"));

        response = _connector.getResponse("GET /ctx/auth/info HTTP/1.0\r\n" +
            "Cookie: JSESSIONID=" + session + "\r\n" +
            "\r\n");
        assertThat(response, startsWith("HTTP/1.1 403"));
        assertThat(response, containsString("!role"));

        response = _connector.getResponse("GET /ctx/admin/info HTTP/1.0\r\n" +
            "Cookie: JSESSIONID=" + session + "\r\n" +
            "\r\n");
        assertThat(response, startsWith("HTTP/1.1 403"));
        assertThat(response, containsString("!role"));

        // log in again as user2
        response = _connector.getResponse("GET /ctx/auth/info HTTP/1.0\r\n\r\n");
//        assertThat(response,startsWith("HTTP/1.1 302 "));
//        assertThat(response,containsString("testLoginPage"));
        session = response.substring(response.indexOf("JSESSIONID=") + 11, response.indexOf("; Path=/ctx"));

        response = _connector.getResponse("POST /ctx/j_security_check HTTP/1.0\r\n" +
            "Cookie: JSESSIONID=" + session + "\r\n" +
            "Content-Type: application/x-www-form-urlencoded\r\n" +
            "Content-Length: 36\r\n" +
            "\r\n" +
            "j_username=user2&j_password=password\r\n");
        assertThat(response, startsWith("HTTP/1.1 302 "));
        assertThat(response, containsString("Location"));
        assertThat(response, containsString("/ctx/auth/info"));
        session = response.substring(response.indexOf("JSESSIONID=") + 11, response.indexOf("; Path=/ctx"));

        response = _connector.getResponse("GET /ctx/auth/info HTTP/1.0\r\n" +
            "Cookie: JSESSIONID=" + session + "\r\n" +
            "\r\n");
        assertThat(response, startsWith("HTTP/1.1 200 OK"));

        response = _connector.getResponse("GET /ctx/admin/info HTTP/1.0\r\n" +
            "Cookie: JSESSIONID=" + session + "\r\n" +
            "\r\n");
        assertThat(response, startsWith("HTTP/1.1 403"));
        assertThat(response, containsString("!role"));

        // log in again as admin
        response = _connector.getResponse("GET /ctx/auth/info HTTP/1.0\r\n\r\n");
//        assertThat(response,startsWith("HTTP/1.1 302 "));
//        assertThat(response,containsString("testLoginPage"));
        session = response.substring(response.indexOf("JSESSIONID=") + 11, response.indexOf("; Path=/ctx"));

        response = _connector.getResponse("POST /ctx/j_security_check HTTP/1.0\r\n" +
            "Cookie: JSESSIONID=" + session + "\r\n" +
            "Content-Type: application/x-www-form-urlencoded\r\n" +
            "Content-Length: 36\r\n" +
            "\r\n" +
            "j_username=admin&j_password=password\r\n");
        assertThat(response, startsWith("HTTP/1.1 302 "));
        assertThat(response, containsString("Location"));
        assertThat(response, containsString("/ctx/auth/info"));
        session = response.substring(response.indexOf("JSESSIONID=") + 11, response.indexOf("; Path=/ctx"));

        response = _connector.getResponse("GET /ctx/auth/info HTTP/1.0\r\n" +
            "Cookie: JSESSIONID=" + session + "\r\n" +
            "\r\n");
        assertThat(response, startsWith("HTTP/1.1 200 OK"));

        response = _connector.getResponse("GET /ctx/admin/info HTTP/1.0\r\n" +
            "Cookie: JSESSIONID=" + session + "\r\n" +
            "\r\n");
        assertThat(response, startsWith("HTTP/1.1 200 OK"));
    }

    @Test
    public void testStrictFormRedirect() throws Exception
    {
        _security.setAuthenticator(new FormAuthenticator("/testLoginPage", "/testErrorPage", false));
        _server.start();

        String response;

        response = _connector.getResponse("GET /ctx/noauth/info HTTP/1.0\r\n\r\n");
        assertThat(response, startsWith("HTTP/1.1 200 OK"));

        response = _connector.getResponse("GET /ctx/forbid/info HTTP/1.0\r\n\r\n");
        assertThat(response, startsWith("HTTP/1.1 403 Forbidden"));

        response = _connector.getResponse("GET /ctx/auth/info HTTP/1.0\r\nHost:wibble.com:8888\r\n\r\n");
        assertThat(response, containsString(" 302 Found"));
        assertThat(response, containsString("http://wibble.com:8888/ctx/testLoginPage"));

        String session = response.substring(response.indexOf("JSESSIONID=") + 11, response.indexOf("; Path=/ctx"));

        response = _connector.getResponse("POST /ctx/j_security_check HTTP/1.0\r\n" +
            "Cookie: JSESSIONID=" + session + "\r\n" +
            "Content-Type: application/x-www-form-urlencoded\r\n" +
            "Content-Length: 31\r\n" +
            "\r\n" +
            "j_username=user&j_password=wrong\r\n");
        assertThat(response, containsString("Location"));

        response = _connector.getResponse("POST /ctx/j_security_check HTTP/1.0\r\n" +
            "Cookie: JSESSIONID=" + session + "\r\n" +
            "Content-Type: application/x-www-form-urlencoded\r\n" +
            "Content-Length: 36\r\n" +
            "\r\n" +
            "j_username=user3&j_password=password\r\n");
        assertThat(response, startsWith("HTTP/1.1 302 "));
        assertThat(response, containsString("Location"));
        assertThat(response, containsString("/ctx/auth/info"));
        session = response.substring(response.indexOf("JSESSIONID=") + 11, response.indexOf("; Path=/ctx"));

        response = _connector.getResponse("GET /ctx/auth/info HTTP/1.0\r\n" +
            "Cookie: JSESSIONID=" + session + "\r\n" +
            "\r\n");
        assertThat(response, startsWith("HTTP/1.1 403"));
        assertThat(response, containsString("!role"));

        response = _connector.getResponse("GET /ctx/admin/info HTTP/1.0\r\n" +
            "Cookie: JSESSIONID=" + session + "\r\n" +
            "\r\n");
        assertThat(response, startsWith("HTTP/1.1 403"));
        assertThat(response, containsString("!role"));

        // log in again as user2
        response = _connector.getResponse("GET /ctx/auth/info HTTP/1.0\r\n\r\n");
        assertThat(response, startsWith("HTTP/1.1 302 "));
        assertThat(response, containsString("testLoginPage"));
        session = response.substring(response.indexOf("JSESSIONID=") + 11, response.indexOf("; Path=/ctx"));

        response = _connector.getResponse("POST /ctx/j_security_check HTTP/1.0\r\n" +
            "Cookie: JSESSIONID=" + session + "\r\n" +
            "Content-Type: application/x-www-form-urlencoded\r\n" +
            "Content-Length: 36\r\n" +
            "\r\n" +
            "j_username=user2&j_password=password\r\n");
        assertThat(response, startsWith("HTTP/1.1 302 "));
        assertThat(response, containsString("Location"));
        assertThat(response, containsString("/ctx/auth/info"));
        session = response.substring(response.indexOf("JSESSIONID=") + 11, response.indexOf("; Path=/ctx"));

        response = _connector.getResponse("GET /ctx/auth/info HTTP/1.0\r\n" +
            "Cookie: JSESSIONID=" + session + "\r\n" +
            "\r\n");
        assertThat(response, startsWith("HTTP/1.1 200 OK"));

        //check user2 does not have right role to access /admin/*
        response = _connector.getResponse("GET /ctx/admin/info HTTP/1.0\r\n" +
            "Cookie: JSESSIONID=" + session + "\r\n" +
            "\r\n");
        assertThat(response, startsWith("HTTP/1.1 403"));
        assertThat(response, containsString("!role"));

        //log in as user3, who doesn't have a valid role, but we are checking a constraint
        //of ** which just means they have to be authenticated
        response = _connector.getResponse("GET /ctx/starstar/info HTTP/1.0\r\n\r\n");
        assertThat(response, startsWith("HTTP/1.1 302 "));
        assertThat(response, containsString("testLoginPage"));
        session = response.substring(response.indexOf("JSESSIONID=") + 11, response.indexOf("; Path=/ctx"));

        response = _connector.getResponse("POST /ctx/j_security_check HTTP/1.0\r\n" +
            "Cookie: JSESSIONID=" + session + "\r\n" +
            "Content-Type: application/x-www-form-urlencoded\r\n" +
            "Content-Length: 36\r\n" +
            "\r\n" +
            "j_username=user3&j_password=password\r\n");
        assertThat(response, startsWith("HTTP/1.1 302 "));
        assertThat(response, containsString("Location"));
        assertThat(response, containsString("/ctx/starstar/info"));
        session = response.substring(response.indexOf("JSESSIONID=") + 11, response.indexOf("; Path=/ctx"));

        response = _connector.getResponse("GET /ctx/starstar/info HTTP/1.0\r\n" +
            "Cookie: JSESSIONID=" + session + "\r\n" +
            "\r\n");
        assertThat(response, startsWith("HTTP/1.1 200 OK"));

        // log in again as admin
        response = _connector.getResponse("GET /ctx/auth/info HTTP/1.0\r\n\r\n");
//        assertThat(response,startsWith("HTTP/1.1 302 "));
//        assertThat(response,containsString("testLoginPage"));
        session = response.substring(response.indexOf("JSESSIONID=") + 11, response.indexOf("; Path=/ctx"));

        response = _connector.getResponse("POST /ctx/j_security_check HTTP/1.0\r\n" +
            "Cookie: JSESSIONID=" + session + "\r\n" +
            "Content-Type: application/x-www-form-urlencoded\r\n" +
            "Content-Length: 36\r\n" +
            "\r\n" +
            "j_username=admin&j_password=password\r\n");
        assertThat(response, startsWith("HTTP/1.1 302 "));
        assertThat(response, containsString("Location"));
        assertThat(response, containsString("/ctx/auth/info"));
        session = response.substring(response.indexOf("JSESSIONID=") + 11, response.indexOf("; Path=/ctx"));

        response = _connector.getResponse("GET /ctx/auth/info HTTP/1.0\r\n" +
            "Cookie: JSESSIONID=" + session + "\r\n" +
            "\r\n");
        assertThat(response, startsWith("HTTP/1.1 200 OK"));

        response = _connector.getResponse("GET /ctx/admin/info HTTP/1.0\r\n" +
            "Cookie: JSESSIONID=" + session + "\r\n" +
            "\r\n");
        assertThat(response, startsWith("HTTP/1.1 200 OK"));
    }

    @Test
    public void testDataRedirection() throws Exception
    {
        _security.setAuthenticator(new BasicAuthenticator());
        _server.start();

        String rawResponse;

        rawResponse = _connector.getResponse("GET /ctx/data/info HTTP/1.0\r\n\r\n");
        HttpTester.Response response = HttpTester.parseResponse(rawResponse);
        assertThat(response.toString(), response.getStatus(), is(HttpStatus.FORBIDDEN_403));

        _config.setSecurePort(8443);
        _config.setSecureScheme("https");

        rawResponse = _connector.getResponse("GET /ctx/data/info HTTP/1.0\r\n\r\n");
        response = HttpTester.parseResponse(rawResponse);
        assertThat(response.toString(), response.getStatus(), is(HttpStatus.FOUND_302));
        String location = response.get(HttpHeader.LOCATION);
        assertThat("Location header", location, containsString(":8443/ctx/data/info"));
        assertThat("Location header", location, not(containsString("https:///")));

        _config.setSecurePort(443);
        rawResponse = _connector.getResponse("GET /ctx/data/info HTTP/1.0\r\n\r\n");
        response = HttpTester.parseResponse(rawResponse);
        assertThat(response.toString(), response.getStatus(), is(HttpStatus.FOUND_302));
        location = response.get(HttpHeader.LOCATION);
        assertThat("Location header", location, not(containsString(":443/ctx/data/info")));

        _config.setSecurePort(8443);
        rawResponse = _connector.getResponse("GET /ctx/data/info HTTP/1.0\r\nHost: wobble.com\r\n\r\n");
        response = HttpTester.parseResponse(rawResponse);
        assertThat(response.toString(), response.getStatus(), is(HttpStatus.FOUND_302));
        location = response.get(HttpHeader.LOCATION);
        assertThat("Location header", location, containsString("https://wobble.com:8443/ctx/data/info"));

        _config.setSecurePort(443);
        rawResponse = _connector.getResponse("GET /ctx/data/info HTTP/1.0\r\nHost: wobble.com\r\n\r\n");
        response = HttpTester.parseResponse(rawResponse);
        assertThat(response.toString(), response.getStatus(), is(HttpStatus.FOUND_302));
        location = response.get(HttpHeader.LOCATION);
        assertThat("Location header", location, containsString("https://wobble.com/ctx/data/info"));
    }

    @Test
    public void testRoleRef() throws Exception
    {
        RoleCheckHandler check = new RoleCheckHandler();
        _security.setHandler(check);
        _security.setAuthenticator(new BasicAuthenticator());

        _server.start();

        String rawResponse;
        rawResponse = _connector.getResponse("GET /ctx/noauth/info HTTP/1.0\r\n\r\n", 100000, TimeUnit.MILLISECONDS);
        HttpTester.Response response = HttpTester.parseResponse(rawResponse);
        assertThat(response.toString(), response.getStatus(), is(HttpStatus.OK_200));

        rawResponse = _connector.getResponse("GET /ctx/auth/info HTTP/1.0\r\n" +
            "Authorization: Basic " + authBase64("user2:password") + "\r\n" +
            "\r\n", 100000, TimeUnit.MILLISECONDS);
        response = HttpTester.parseResponse(rawResponse);
        assertThat(response.toString(), response.getStatus(), is(HttpStatus.INTERNAL_SERVER_ERROR_500));

        _server.stop();

        RoleRefHandler roleref = new RoleRefHandler();
        roleref.setHandler(_security.getHandler());
        _security.setHandler(roleref);
        roleref.setHandler(check);

        _server.start();

        rawResponse = _connector.getResponse("GET /ctx/auth/info HTTP/1.0\r\n" +
            "Authorization: Basic " + authBase64("user2:password") + "\r\n" +
            "\r\n", 100000, TimeUnit.MILLISECONDS);
        response = HttpTester.parseResponse(rawResponse);
        assertThat(response.toString(), response.getStatus(), is(HttpStatus.OK_200));
    }

    @Test
    public void testDeferredBasic() throws Exception
    {
        _security.setAuthenticator(new BasicAuthenticator());
        _server.start();

        String response;

        response = _connector.getResponse("GET /ctx/noauth/info HTTP/1.0\r\n" +
            "\r\n");
        assertThat(response, startsWith("HTTP/1.1 200 OK"));
        assertThat(response, containsString("user=null"));

        response = _connector.getResponse("GET /ctx/noauth/info HTTP/1.0\r\n" +
            "Authorization: Basic " + authBase64("admin:wrong") + "\r\n" +
            "\r\n");
        assertThat(response, startsWith("HTTP/1.1 200 OK"));
        assertThat(response, containsString("user=null"));

        response = _connector.getResponse("GET /ctx/noauth/info HTTP/1.0\r\n" +
            "Authorization: Basic " + authBase64("admin:password") + "\r\n" +
            "\r\n");
        assertThat(response, startsWith("HTTP/1.1 200 OK"));
        assertThat(response, containsString("user=admin"));
    }

    @Test
    public void testRelaxedMethod() throws Exception
    {
        _security.setAuthenticator(new BasicAuthenticator());
        _server.start();

        String response;
        response = _connector.getResponse("GET /ctx/forbid/something HTTP/1.0\r\n\r\n");
        assertThat(response, startsWith("HTTP/1.1 403 "));

        response = _connector.getResponse("POST /ctx/forbid/post HTTP/1.0\r\n\r\n");
        assertThat(response, startsWith("HTTP/1.1 200 "));

        response = _connector.getResponse("GET /ctx/forbid/post HTTP/1.0\r\n\r\n");
        assertThat(response, startsWith("HTTP/1.1 403 "));
    }

    @Test
    public void testUncoveredMethod() throws Exception
    {
        ConstraintMapping specificMethod = new ConstraintMapping();
        specificMethod.setMethod("GET");
        specificMethod.setPathSpec("/specific/method");
        specificMethod.setConstraint(_forbidConstraint);
        _security.addConstraintMapping(specificMethod);
        _security.setAuthenticator(new BasicAuthenticator());
        Logger.getAnonymousLogger().info("Uncovered method for /specific/method is expected");
        _server.start();

        assertThat(_security.getPathsWithUncoveredHttpMethods(), contains("/specific/method"));

        String response;
        response = _connector.getResponse("GET /ctx/specific/method HTTP/1.0\r\n\r\n");
        assertThat(response, startsWith("HTTP/1.1 403 "));

        response = _connector.getResponse("POST /ctx/specific/method HTTP/1.0\r\n\r\n");
        assertThat(response, startsWith("HTTP/1.1 200 ")); // This is so stupid, but it is the S P E C
    }

    @Test
    public void testForbidTraceAndOptions() throws Exception
    {
        ConstraintMapping forbidTrace = new ConstraintMapping();
        forbidTrace.setMethod("TRACE");
        forbidTrace.setPathSpec("/");
        forbidTrace.setConstraint(_forbidConstraint);
        ConstraintMapping allowOmitTrace = new ConstraintMapping();
        allowOmitTrace.setMethodOmissions(new String[] {"TRACE"});
        allowOmitTrace.setPathSpec("/");
        allowOmitTrace.setConstraint(_relaxConstraint);

        ConstraintMapping forbidOptions = new ConstraintMapping();
        forbidOptions.setMethod("OPTIONS");
        forbidOptions.setPathSpec("/");
        forbidOptions.setConstraint(_forbidConstraint);
        ConstraintMapping allowOmitOptions = new ConstraintMapping();
        allowOmitOptions.setMethodOmissions(new String[] {"OPTIONS"});
        allowOmitOptions.setPathSpec("/");
        allowOmitOptions.setConstraint(_relaxConstraint);

        ConstraintMapping someConstraint = new ConstraintMapping();
        someConstraint.setPathSpec("/some/constaint/*");
        someConstraint.setConstraint(_noAuthConstraint);

        _security.setConstraintMappings(new ConstraintMapping[] {forbidTrace, allowOmitTrace, forbidOptions, allowOmitOptions, someConstraint});

        _security.setAuthenticator(new BasicAuthenticator());
        _server.start();

        assertThat(_security.getPathsWithUncoveredHttpMethods(), Matchers.empty());

        String response;
        response = _connector.getResponse("TRACE /ctx/some/path HTTP/1.0\r\n\r\n");
        assertThat(response, startsWith("HTTP/1.1 403 "));

        response = _connector.getResponse("OPTIONS /ctx/some/path HTTP/1.0\r\n\r\n");
        assertThat(response, startsWith("HTTP/1.1 403 "));

        response = _connector.getResponse("GET /ctx/some/path HTTP/1.0\r\n\r\n");
        assertThat(response, startsWith("HTTP/1.1 200 "));

        response = _connector.getResponse("GET /ctx/some/constraint/info HTTP/1.0\r\n\r\n");
        assertThat(response, startsWith("HTTP/1.1 200 "));

        response = _connector.getResponse("OPTIONS /ctx/some/constraint/info HTTP/1.0\r\n\r\n");
        assertThat(response, startsWith("HTTP/1.1 403 "));
    }

    @Test
    public void testNonStandardPathSpecs() throws Exception
    {
        _security.setAuthenticator(new BasicAuthenticator());

        ConstraintMapping evil = new ConstraintMapping();
        evil.setPathSpec(new RegexPathSpec(".*666.*"));
        evil.setConstraint(new Constraint("evil", true));
        _security.addConstraintMapping(evil);

        ConstraintMapping answer = new ConstraintMapping();
        answer.setPathSpec(new RegexPathSpec(".*42.*"));
        answer.setConstraint(new Constraint("answer", true, "user"));
        _security.addConstraintMapping(answer);

        _server.start();
        _server.dumpStdErr();

        String response;
        response = _connector.getResponse("GET /ctx/some/path HTTP/1.0\r\n\r\n");
        assertThat(response, startsWith("HTTP/1.1 200 "));

        response = _connector.getResponse("GET /ctx/some/p42th HTTP/1.0\r\n\r\n");
        assertThat(response, startsWith("HTTP/1.1 401 "));

        response = _connector.getResponse("GET /ctx/some/p666th HTTP/1.0\r\n\r\n");
        assertThat(response, startsWith("HTTP/1.1 403 "));

        response = _connector.getResponse("GET /ctx/s42me/p666th HTTP/1.0\r\n\r\n");
        assertThat(response, startsWith("HTTP/1.1 403 "));
    }

    private static String authBase64(String authorization)
    {
        byte[] raw = authorization.getBytes(ISO_8859_1);
        return Base64.getEncoder().encodeToString(raw);
    }

    private class RequestHandler extends AbstractHandler
    {
        @Override
        public void handle(String target, Request baseRequest, HttpServletRequest request, HttpServletResponse response) throws IOException, ServletException
        {
            baseRequest.setHandled(true);
            if (request.getAuthType() == null || "user".equals(request.getRemoteUser()) || request.isUserInRole("user") || request.isUserInRole("foo"))
            {
                response.setStatus(200);
                response.setContentType("text/plain; charset=UTF-8");
                response.getWriter().println("URI=" + request.getRequestURI());
                String user = request.getRemoteUser();
                response.getWriter().println("user=" + user);
                if (request.getParameter("test_parameter") != null)
                    response.getWriter().println(request.getParameter("test_parameter"));
            }
            else
                response.sendError(500);
        }
    }

    private class ProgrammaticLoginRequestHandler extends AbstractHandler
    {
        @Override
        public void handle(String target, Request baseRequest, HttpServletRequest request, HttpServletResponse response) throws IOException, ServletException
        {
            baseRequest.setHandled(true);

            String action = request.getParameter("action");
            if (StringUtil.isBlank(action))
            {
                response.setStatus(200);
                response.setContentType("text/plain; charset=UTF-8");
                response.getWriter().println("user=" + request.getRemoteUser());
                return;
            }
            else if ("login".equals(action))
            {
                request.login("admin", "password");
                return;
            }
            else if ("loginfail".equals(action))
            {
                request.login("admin", "fail");
                return;
            }
            else if ("loginfaillogin".equals(action))
            {
                try
                {
                    request.login("admin", "fail");
                }
                catch (ServletException e)
                {
                    request.login("admin", "password");
                }
                return;
            }
            else if ("loginlogin".equals(action))
            {
                request.login("admin", "password");
                request.login("foo", "bar");
            }
            else if ("loginlogout".equals(action))
            {
                request.login("admin", "password");
                request.logout();
            }
            else if ("loginlogoutlogin".equals(action))
            {
                request.login("admin", "password");
                request.logout();
                request.login("user0", "password");
            }
            else if ("constraintlogin".equals(action))
            {
                String user = request.getRemoteUser();
                request.login("admin", "password");
            }
            else if ("logout".equals(action))
            {
                request.logout();
            }
            else
                response.sendError(500);
        }
    }

    private class RoleRefHandler extends HandlerWrapper
    {

        /**
         * @see org.eclipse.jetty.server.handler.HandlerWrapper#handle(java.lang.String, Request, javax.servlet.http.HttpServletRequest, javax.servlet.http.HttpServletResponse)
         */
        @Override
        public void handle(String target, Request baseRequest, HttpServletRequest request, HttpServletResponse response) throws IOException, ServletException
        {
            UserIdentity.Scope old = ((Request)request).getUserIdentityScope();

            UserIdentity.Scope scope = new UserIdentity.Scope()
            {
                @Override
                public ContextHandler getContextHandler()
                {
                    return null;
                }

                @Override
                public String getContextPath()
                {
                    return "/";
                }

                @Override
                public String getName()
                {
                    return "someServlet";
                }

                @Override
                public Map<String, String> getRoleRefMap()
                {
                    Map<String, String> map = new HashMap<>();
                    map.put("untranslated", "user");
                    return map;
                }
            };

            ((Request)request).setUserIdentityScope(scope);

            try
            {
                super.handle(target, baseRequest, request, response);
            }
            finally
            {
                ((Request)request).setUserIdentityScope(old);
            }
        }
    }

    private class RoleCheckHandler extends AbstractHandler
    {
        @Override
        public void handle(String target, Request baseRequest, HttpServletRequest request, HttpServletResponse response) throws IOException, ServletException
        {
            ((Request)request).setHandled(true);
            if (request.getAuthType() == null || "user".equals(request.getRemoteUser()) || request.isUserInRole("untranslated"))
                response.setStatus(200);
            else
                response.sendError(500);
        }
    }

    public static class Scenario
    {
        public final String rawRequest;
        public final int expectedStatus;
        public Consumer<HttpTester.Response> extraAsserts;

        public Scenario(String rawRequest, int expectedStatus)
        {
            this.rawRequest = rawRequest;
            this.expectedStatus = expectedStatus;
        }

        public Scenario(String rawRequest, int expectedStatus, Consumer<HttpTester.Response> extraAsserts)
        {
            this.rawRequest = rawRequest;
            this.expectedStatus = expectedStatus;
            this.extraAsserts = extraAsserts;
        }

        @Override
        public String toString()
        {
            return rawRequest;
        }
    }
}<|MERGE_RESOLUTION|>--- conflicted
+++ resolved
@@ -160,39 +160,24 @@
         _forbidConstraint.setAuthenticate(true);
         _forbidConstraint.setName("forbid");
         ConstraintMapping mapping0 = new ConstraintMapping();
-<<<<<<< HEAD
         mapping0.setServletPathSpec("/forbid/*");
-        mapping0.setConstraint(constraint0);
-=======
-        mapping0.setPathSpec("/forbid/*");
         mapping0.setConstraint(_forbidConstraint);
->>>>>>> 324ab668
 
         _authAnyRoleConstraint = new Constraint();
         _authAnyRoleConstraint.setAuthenticate(true);
         _authAnyRoleConstraint.setName("auth");
         _authAnyRoleConstraint.setRoles(new String[]{Constraint.ANY_ROLE});
         ConstraintMapping mapping1 = new ConstraintMapping();
-<<<<<<< HEAD
         mapping1.setServletPathSpec("/auth/*");
-        mapping1.setConstraint(constraint1);
-=======
-        mapping1.setPathSpec("/auth/*");
         mapping1.setConstraint(_authAnyRoleConstraint);
->>>>>>> 324ab668
 
         _authAdminConstraint = new Constraint();
         _authAdminConstraint.setAuthenticate(true);
         _authAdminConstraint.setName("admin");
         _authAdminConstraint.setRoles(new String[]{"administrator"});
         ConstraintMapping mapping2 = new ConstraintMapping();
-<<<<<<< HEAD
         mapping2.setServletPathSpec("/admin/*");
-        mapping2.setConstraint(constraint2);
-=======
-        mapping2.setPathSpec("/admin/*");
         mapping2.setConstraint(_authAdminConstraint);
->>>>>>> 324ab668
         mapping2.setMethod("GET");
         ConstraintMapping mapping2o = new ConstraintMapping();
         mapping2o.setPathSpec("/admin/*");
@@ -203,38 +188,23 @@
         _relaxConstraint.setAuthenticate(false);
         _relaxConstraint.setName("relax");
         ConstraintMapping mapping3 = new ConstraintMapping();
-<<<<<<< HEAD
         mapping3.setServletPathSpec("/admin/relax/*");
-        mapping3.setConstraint(constraint3);
-=======
-        mapping3.setPathSpec("/admin/relax/*");
         mapping3.setConstraint(_relaxConstraint);
->>>>>>> 324ab668
 
         _loginPageConstraint = new Constraint();
         _loginPageConstraint.setAuthenticate(true);
         _loginPageConstraint.setName("loginpage");
         _loginPageConstraint.setRoles(new String[]{"administrator"});
         ConstraintMapping mapping4 = new ConstraintMapping();
-<<<<<<< HEAD
         mapping4.setServletPathSpec("/testLoginPage");
-        mapping4.setConstraint(constraint4);
-=======
-        mapping4.setPathSpec("/testLoginPage");
         mapping4.setConstraint(_loginPageConstraint);
->>>>>>> 324ab668
 
         _noAuthConstraint = new Constraint();
         _noAuthConstraint.setAuthenticate(false);
         _noAuthConstraint.setName("allow forbidden");
         ConstraintMapping mapping5 = new ConstraintMapping();
-<<<<<<< HEAD
         mapping5.setServletPathSpec("/forbid/post");
-        mapping5.setConstraint(constraint5);
-=======
-        mapping5.setPathSpec("/forbid/post");
         mapping5.setConstraint(_noAuthConstraint);
->>>>>>> 324ab668
         mapping5.setMethod("POST");
         ConstraintMapping mapping5o = new ConstraintMapping();
         mapping5o.setPathSpec("/forbid/post");
@@ -246,13 +216,8 @@
         _confidentialDataConstraint.setName("data constraint");
         _confidentialDataConstraint.setDataConstraint(Constraint.DC_CONFIDENTIAL);
         ConstraintMapping mapping6 = new ConstraintMapping();
-<<<<<<< HEAD
         mapping6.setServletPathSpec("/data/*");
-        mapping6.setConstraint(constraint6);
-=======
-        mapping6.setPathSpec("/data/*");
         mapping6.setConstraint(_confidentialDataConstraint);
->>>>>>> 324ab668
 
         _anyUserAuthConstraint = new Constraint();
         _anyUserAuthConstraint.setAuthenticate(true);
@@ -261,26 +226,8 @@
             Constraint.ANY_AUTH, "user"
         }); //the "user" role is superfluous once ** has been defined
         ConstraintMapping mapping7 = new ConstraintMapping();
-<<<<<<< HEAD
         mapping7.setServletPathSpec("/starstar/*");
-        mapping7.setConstraint(constraint7);
-
-        return Arrays.asList(mapping0, mapping1, mapping2, mapping3, mapping4, mapping5, mapping6, mapping7);
-    }
-
-    @Test
-    public void testConstraints() throws Exception
-    {
-        List<ConstraintMapping> mappings = new ArrayList<>(_security.getConstraintMappings());
-
-        assertTrue(mappings.get(0).getConstraint().isForbidden());
-        assertFalse(mappings.get(1).getConstraint().isForbidden());
-        assertFalse(mappings.get(2).getConstraint().isForbidden());
-        assertFalse(mappings.get(3).getConstraint().isForbidden());
-=======
-        mapping7.setPathSpec("/starstar/*");
         mapping7.setConstraint(_anyUserAuthConstraint);
->>>>>>> 324ab668
 
         return Arrays.asList(mapping0, mapping1, mapping2, mapping2o, mapping3, mapping4, mapping5, mapping5o, mapping6, mapping7);
     }
@@ -805,13 +752,8 @@
         constraint8.setName("non specific");
         constraint8.setRoles(new String[]{"foo"});
         ConstraintMapping mapping8 = new ConstraintMapping();
-<<<<<<< HEAD
         mapping8.setServletPathSpec("/omit/*");
-        mapping8.setConstraint(constraint8);//requests for all methods must be in role "foo"
-=======
-        mapping8.setPathSpec("/omit/*");
         mapping8.setConstraint(constraint8); //requests for all methods must be in role "foo"
->>>>>>> 324ab668
         list.add(mapping8);
 
         Set<String> knownRoles = new HashSet<>();
@@ -1924,35 +1866,28 @@
         response = _connector.getResponse("OPTIONS /ctx/some/constraint/info HTTP/1.0\r\n\r\n");
         assertThat(response, startsWith("HTTP/1.1 403 "));
     }
-
+    
     @Test
     public void testNonStandardPathSpecs() throws Exception
     {
         _security.setAuthenticator(new BasicAuthenticator());
-
         ConstraintMapping evil = new ConstraintMapping();
         evil.setPathSpec(new RegexPathSpec(".*666.*"));
         evil.setConstraint(new Constraint("evil", true));
         _security.addConstraintMapping(evil);
-
         ConstraintMapping answer = new ConstraintMapping();
         answer.setPathSpec(new RegexPathSpec(".*42.*"));
         answer.setConstraint(new Constraint("answer", true, "user"));
         _security.addConstraintMapping(answer);
-
         _server.start();
         _server.dumpStdErr();
-
         String response;
         response = _connector.getResponse("GET /ctx/some/path HTTP/1.0\r\n\r\n");
         assertThat(response, startsWith("HTTP/1.1 200 "));
-
         response = _connector.getResponse("GET /ctx/some/p42th HTTP/1.0\r\n\r\n");
         assertThat(response, startsWith("HTTP/1.1 401 "));
-
         response = _connector.getResponse("GET /ctx/some/p666th HTTP/1.0\r\n\r\n");
         assertThat(response, startsWith("HTTP/1.1 403 "));
-
         response = _connector.getResponse("GET /ctx/s42me/p666th HTTP/1.0\r\n\r\n");
         assertThat(response, startsWith("HTTP/1.1 403 "));
     }
