--- conflicted
+++ resolved
@@ -19,17 +19,14 @@
 package org.eclipse.jetty.security;
 
 import java.io.File;
-import java.io.IOException;
 import java.util.ArrayList;
 import java.util.List;
 import java.util.Set;
 
-import org.eclipse.jetty.security.PropertyUserStore.UserListener;
 import org.eclipse.jetty.server.UserIdentity;
 import org.eclipse.jetty.util.log.Log;
 import org.eclipse.jetty.util.log.Logger;
 import org.eclipse.jetty.util.resource.Resource;
-import org.eclipse.jetty.util.security.Credential;
 
 /* ------------------------------------------------------------ */
 /**
@@ -52,17 +49,10 @@
 {
     private static final Logger LOG = Log.getLogger(HashLoginService.class);
 
-<<<<<<< HEAD
-    protected PropertyUserStore _propertyUserStore;
-    protected String _config;
-    protected Resource _configResource;
-    protected boolean hotReload = false; // default is not to reload
-=======
     private PropertyUserStore _propertyUserStore;
     private File _configFile;
     private Resource _configResource;
     private boolean hotReload = false; // default is not to reload
->>>>>>> e25007cb
     
 
     /* ------------------------------------------------------------ */
@@ -205,12 +195,7 @@
             
             _propertyUserStore = new PropertyUserStore();
             _propertyUserStore.setHotReload(hotReload);
-<<<<<<< HEAD
-            _propertyUserStore.setConfigPath(_config);
-=======
             _propertyUserStore.setConfigPath(_configFile);
-            _propertyUserStore.registerUserListener(this);
->>>>>>> e25007cb
             _propertyUserStore.start();
         }
     }
